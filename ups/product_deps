# This @product_deps@ file defines dependencies for this package. 

# The *parent* line must the first non-commented line and defines this product and version
# The version should be of the form vxx_yy_zz (e.g. v01_02_03)
<<<<<<< HEAD
parent ubutil v06_64_00
=======
parent ubutil v06_63_00_rc0
>>>>>>> 2ba13f1c

defaultqual e14

# These optional lines define the installed directories where headers,
# libraries, and executables will be found.
# Use them only if your product does not conform to the defaults
#
# Format: directory_type directory_path directory_name
#
# The only recognized values of the first field are fcldir, gdmldir, incdir, libdir, and bindir
# The only recognized values of the second field are product_dir, fq_dir, and -
# The third field is not constrained.
#
# Defaults:
# incdir  product_dir  include
# fcldir  product_dir  fcl
# libdir  fq_dir       lib
# bindir  fq_dir       bin
# gdmldir -  
# fwdir   -  
#
incdir  -
fcldir  product_dir    job
libdir  product_dir    python
bindir  product_dir    bin

# table fragment to set various environment variables.
table_fragment_begin
    #envSet(GROUP, uboone)
    envSet(JOBSUB_GROUP, uboone)
    envSet(EXPERIMENT, uboone)
    envSet(SAM_EXPERIMENT, uboone)
    pathPrepend(PYTHONPATH, ${UPS_PROD_DIR}/bin)
    pathPrepend(PYTHONPATH, ${UPS_PROD_DIR}/python)
table_fragment_end

# With "product  version" table below, we now define depdendencies
# Add the dependent product and version

product          version
<<<<<<< HEAD
art             v2_08_04
=======
art             v2_09_03
>>>>>>> 2ba13f1c
larbatch        v01_36_00
pycurl          -		-	optional

cetbuildtools	v6_01_01	-	only_for_build
end_product_list


# We now define allowed qualifiers and the corresponding qualifiers for the depdencies.
# Make a table by adding columns before "notes". 
qualifier	art		larbatch	pycurl	notes
e14:debug	nu:e14:debug	-nq-		-nq-
e14:opt		nu:e14:opt	-nq-		-nq-
e14:prof	nu:e14:prof	-nq-		-nq-
end_qualifier_list

# Preserve tabs and formatting in emacs and vi / vim:

### Local Variables:
### tab-width: 8
### End:<|MERGE_RESOLUTION|>--- conflicted
+++ resolved
@@ -2,11 +2,7 @@
 
 # The *parent* line must the first non-commented line and defines this product and version
 # The version should be of the form vxx_yy_zz (e.g. v01_02_03)
-<<<<<<< HEAD
-parent ubutil v06_64_00
-=======
 parent ubutil v06_63_00_rc0
->>>>>>> 2ba13f1c
 
 defaultqual e14
 
@@ -47,11 +43,7 @@
 # Add the dependent product and version
 
 product          version
-<<<<<<< HEAD
-art             v2_08_04
-=======
 art             v2_09_03
->>>>>>> 2ba13f1c
 larbatch        v01_36_00
 pycurl          -		-	optional
 
