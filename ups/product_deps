# This @product_deps@ file defines dependencies for this package. 

# The *parent* line must the first non-commented line and defines this product and version
# The version should be of the form vxx_yy_zz (e.g. v01_02_03)
<<<<<<< HEAD
parent ubutil v01_37_00
defaultqual e9
=======
parent ubutil v01_31_00_01
defaultqual e7
>>>>>>> 98891a64

# These optional lines define the installed directories where headers,
# libraries, and executables will be found.
# Use them only if your product does not conform to the defaults
#
# Format: directory_type directory_path directory_name
#
# The only recognized values of the first field are fcldir, gdmldir, incdir, libdir, and bindir
# The only recognized values of the second field are product_dir, fq_dir, and -
# The third field is not constrained.
#
# Defaults:
# incdir  product_dir  include
# fcldir  product_dir  fcl
# libdir  fq_dir       lib
# bindir  fq_dir       bin
# gdmldir -  
# fwdir   -  
#
incdir  -
fcldir  -
libdir  -
bindir  product_dir    bin

# table fragment to set various environment variables.
table_fragment_begin
    #envSet(GROUP, uboone)
    envSet(JOBSUB_GROUP, uboone)
    envSet(EXPERIMENT, uboone)
    envSet(SAM_EXPERIMENT, uboone)
    pathPrepend(PYTHONPATH, ${UPS_PROD_DIR}/bin)
    pathPrepend(PYTHONPATH, ${UPS_PROD_DIR}/python)
table_fragment_end

# With "product  version" table below, we now define depdendencies
# Add the dependent product and version

product          version
<<<<<<< HEAD
art             v1_17_05
larbatch        v01_20_01
=======
art             v1_15_02
larbatch        v01_20_02
>>>>>>> 98891a64

cetbuildtools	v4_18_01	-	only_for_build
end_product_list


# We now define allowed qualifiers and the corresponding qualifiers for the depdencies.
# Make a table by adding columns before "notes". 
qualifier	art		larbatch	notes
e7:debug	nu:e7:debug	-nq-
e7:opt		nu:e7:opt	-nq-
e7:prof		nu:e7:prof	-nq-
end_qualifier_list

# Preserve tabs and formatting in emacs and vi / vim:

### Local Variables:
### tab-width: 8
### End:<|MERGE_RESOLUTION|>--- conflicted
+++ resolved
@@ -2,13 +2,8 @@
 
 # The *parent* line must the first non-commented line and defines this product and version
 # The version should be of the form vxx_yy_zz (e.g. v01_02_03)
-<<<<<<< HEAD
 parent ubutil v01_37_00
 defaultqual e9
-=======
-parent ubutil v01_31_00_01
-defaultqual e7
->>>>>>> 98891a64
 
 # These optional lines define the installed directories where headers,
 # libraries, and executables will be found.
@@ -47,13 +42,8 @@
 # Add the dependent product and version
 
 product          version
-<<<<<<< HEAD
 art             v1_17_05
-larbatch        v01_20_01
-=======
-art             v1_15_02
 larbatch        v01_20_02
->>>>>>> 98891a64
 
 cetbuildtools	v4_18_01	-	only_for_build
 end_product_list
@@ -62,9 +52,9 @@
 # We now define allowed qualifiers and the corresponding qualifiers for the depdencies.
 # Make a table by adding columns before "notes". 
 qualifier	art		larbatch	notes
-e7:debug	nu:e7:debug	-nq-
-e7:opt		nu:e7:opt	-nq-
-e7:prof		nu:e7:prof	-nq-
+e9:debug	nu:e9:debug	-nq-
+e9:opt		nu:e9:opt	-nq-
+e9:prof		nu:e9:prof	-nq-
 end_qualifier_list
 
 # Preserve tabs and formatting in emacs and vi / vim:
