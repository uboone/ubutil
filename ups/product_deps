--- conflicted
+++ resolved
@@ -2,11 +2,7 @@
 
 # The *parent* line must the first non-commented line and defines this product and version
 # The version should be of the form vxx_yy_zz (e.g. v01_02_03)
-<<<<<<< HEAD
 parent ubutil v06_00_00_rc2
-=======
-parent ubutil v01_39_03
->>>>>>> 63b3bce8
 defaultqual e9
 
 # These optional lines define the installed directories where headers,
@@ -46,13 +42,8 @@
 # Add the dependent product and version
 
 product          version
-<<<<<<< HEAD
 art             v1_18_05
-larbatch        v01_21_02
-=======
-art             v1_17_07
 larbatch        v01_21_03
->>>>>>> 63b3bce8
 pycurl          -		-	optional
 
 cetbuildtools	v5_01_03	-	only_for_build
