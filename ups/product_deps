# This @product_deps@ file defines dependencies for this package. 

# The *parent* line must the first non-commented line and defines this product and version
# The version should be of the form vxx_yy_zz (e.g. v01_02_03)
<<<<<<< HEAD
parent ubutil v01_01_00
defaultqual e5
=======
parent ubutil v01_03_00
defaultqual e6
>>>>>>> ec841f60

# These optional lines define the installed directories where headers,
# libraries, and executables will be found.
# Use them only if your product does not conform to the defaults
#
# Format: directory_type directory_path directory_name
#
# The only recognized values of the first field are fcldir, gdmldir, incdir, libdir, and bindir
# The only recognized values of the second field are product_dir, fq_dir, and -
# The third field is not constrained.
#
# Defaults:
# incdir  product_dir  include
# fcldir  product_dir  fcl
# libdir  fq_dir       lib
# bindir  fq_dir       bin
# gdmldir -  
# fwdir   -  
#
incdir  -
fcldir  -
libdir  -
bindir  product_dir    bin

# table fragment to set various environment variables.
table_fragment_begin
    #envSet(GROUP, uboone)
    envSet(JOBSUB_GROUP, uboone)
    envSet(EXPERIMENT, uboone)
    envSet(SAM_EXPERIMENT, uboone)
    pathPrepend(PYTHONPATH, ${UPS_PROD_DIR}/python)
table_fragment_end

# With "product  version" table below, we now define depdendencies
# Add the dependent product and version

product          version
<<<<<<< HEAD
art             v1_10_00b
sam_web_client	-		optional
jobsub_client	v1_0		optional
=======
art             v1_12_01
sam_web_client	-		-	optional
jobsub_tools	-		-	optional

cetbuildtools	v4_02_02	-	only_for_build
end_product_list
>>>>>>> ec841f60


# We now define allowed qualifiers and the corresponding qualifiers for the depdencies.
# Make a table by adding columns before "notes". 
<<<<<<< HEAD
qualifier	art		sam_web_client	 jobsub_client	notes
e5:debug	nu:e5:debug	-nq-		 -nq-
e5:opt		nu:e5:opt	-nq-		 -nq-
e5:prof		nu:e5:prof	-nq-		 -nq-
=======
qualifier	art		sam_web_client	 jobsub_tools	notes
e6:debug	nu:e6:debug	-nq-		 -nq-
e6:opt		nu:e6:opt	-nq-		 -nq-
e6:prof		nu:e6:prof	-nq-		 -nq-
end_qualifier_list
>>>>>>> ec841f60

# Preserve tabs and formatting in emacs and vi / vim:

### Local Variables:
### tab-width: 8
### End:<|MERGE_RESOLUTION|>--- conflicted
+++ resolved
@@ -2,13 +2,8 @@
 
 # The *parent* line must the first non-commented line and defines this product and version
 # The version should be of the form vxx_yy_zz (e.g. v01_02_03)
-<<<<<<< HEAD
-parent ubutil v01_01_00
-defaultqual e5
-=======
 parent ubutil v01_03_00
 defaultqual e6
->>>>>>> ec841f60
 
 # These optional lines define the installed directories where headers,
 # libraries, and executables will be found.
@@ -46,34 +41,21 @@
 # Add the dependent product and version
 
 product          version
-<<<<<<< HEAD
-art             v1_10_00b
-sam_web_client	-		optional
-jobsub_client	v1_0		optional
-=======
 art             v1_12_01
 sam_web_client	-		-	optional
 jobsub_tools	-		-	optional
 
 cetbuildtools	v4_02_02	-	only_for_build
 end_product_list
->>>>>>> ec841f60
 
 
 # We now define allowed qualifiers and the corresponding qualifiers for the depdencies.
 # Make a table by adding columns before "notes". 
-<<<<<<< HEAD
-qualifier	art		sam_web_client	 jobsub_client	notes
-e5:debug	nu:e5:debug	-nq-		 -nq-
-e5:opt		nu:e5:opt	-nq-		 -nq-
-e5:prof		nu:e5:prof	-nq-		 -nq-
-=======
 qualifier	art		sam_web_client	 jobsub_tools	notes
 e6:debug	nu:e6:debug	-nq-		 -nq-
 e6:opt		nu:e6:opt	-nq-		 -nq-
 e6:prof		nu:e6:prof	-nq-		 -nq-
 end_qualifier_list
->>>>>>> ec841f60
 
 # Preserve tabs and formatting in emacs and vi / vim:
 
