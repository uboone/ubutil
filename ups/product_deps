# This @product_deps@ file defines dependencies for this package. 

# The *parent* line must the first non-commented line and defines this product and version
# The version should be of the form vxx_yy_zz (e.g. v01_02_03)
<<<<<<< HEAD
parent ubutil v08_18_00
=======
parent ubutil v08_19_01
>>>>>>> 20779b96

defaultqual e17

# These optional lines define the installed directories where headers,
# libraries, and executables will be found.
# Use them only if your product does not conform to the defaults
#
# Format: directory_type directory_path directory_name
#
# The only recognized values of the first field are fcldir, gdmldir, incdir, libdir, and bindir
# The only recognized values of the second field are product_dir, fq_dir, and -
# The third field is not constrained.
#
# Defaults:
# incdir  product_dir  include
# fcldir  product_dir  fcl
# libdir  fq_dir       lib
# bindir  fq_dir       bin
# gdmldir -  
# fwdir   -  
#
incdir  -
fcldir  product_dir    job
libdir  product_dir    python
bindir  product_dir    bin

# table fragment to set various environment variables.
table_fragment_begin
    #envSet(GROUP, uboone)
    envSet(JOBSUB_GROUP, uboone)
    envSet(EXPERIMENT, uboone)
    envSet(SAM_EXPERIMENT, uboone)
    pathPrepend(PYTHONPATH, ${UPS_PROD_DIR}/bin)
    pathPrepend(PYTHONPATH, ${UPS_PROD_DIR}/python)
table_fragment_end

# With "product  version" table below, we now define depdendencies
# Add the dependent product and version

product          version
art             v3_02_05
larbatch        v01_51_03
pycurl          -		-	optional

cetbuildtools	v7_12_01	-	only_for_build
end_product_list


# We now define allowed qualifiers and the corresponding qualifiers for the depdencies.
# Make a table by adding columns before "notes". 
qualifier	art		larbatch	pycurl	notes
c2:debug	c2:debug	-nq-		-nq-
c2:opt		c2:opt		-nq-		-nq-
c2:prof		c2:prof		-nq-		-nq-
e15:debug	e15:debug	-nq-		-nq-
e15:opt		e15:opt		-nq-		-nq-
e15:prof	e15:prof	-nq-		-nq-
e17:debug       e17:debug       -nq-            -nq-
e17:opt         e17:opt         -nq-            -nq-
e17:prof        e17:prof        -nq-            -nq-

end_qualifier_list

# Preserve tabs and formatting in emacs and vi / vim:

### Local Variables:
### tab-width: 8
### End:<|MERGE_RESOLUTION|>--- conflicted
+++ resolved
@@ -2,11 +2,7 @@
 
 # The *parent* line must the first non-commented line and defines this product and version
 # The version should be of the form vxx_yy_zz (e.g. v01_02_03)
-<<<<<<< HEAD
-parent ubutil v08_18_00
-=======
 parent ubutil v08_19_01
->>>>>>> 20779b96
 
 defaultqual e17
 
