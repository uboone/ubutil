# This @product_deps@ file defines dependencies for this package. 

# The *parent* line must the first non-commented line and defines this product and version
# The version should be of the form vxx_yy_zz (e.g. v01_02_03)
parent ubutil v08_15_01

defaultqual e17

# These optional lines define the installed directories where headers,
# libraries, and executables will be found.
# Use them only if your product does not conform to the defaults
#
# Format: directory_type directory_path directory_name
#
# The only recognized values of the first field are fcldir, gdmldir, incdir, libdir, and bindir
# The only recognized values of the second field are product_dir, fq_dir, and -
# The third field is not constrained.
#
# Defaults:
# incdir  product_dir  include
# fcldir  product_dir  fcl
# libdir  fq_dir       lib
# bindir  fq_dir       bin
# gdmldir -  
# fwdir   -  
#
incdir  -
fcldir  product_dir    job
libdir  product_dir    python
bindir  product_dir    bin

# table fragment to set various environment variables.
table_fragment_begin
    #envSet(GROUP, uboone)
    envSet(JOBSUB_GROUP, uboone)
    envSet(EXPERIMENT, uboone)
    envSet(SAM_EXPERIMENT, uboone)
    pathPrepend(PYTHONPATH, ${UPS_PROD_DIR}/bin)
    pathPrepend(PYTHONPATH, ${UPS_PROD_DIR}/python)
table_fragment_end

# With "product  version" table below, we now define depdendencies
# Add the dependent product and version

product          version
<<<<<<< HEAD
art             v3_01_02
larbatch        v01_51_01
=======
art             v3_02_04
larbatch        v01_51_00
>>>>>>> 1dbb8c5e
pycurl          -		-	optional

cetbuildtools	v7_11_00	-	only_for_build
end_product_list


# We now define allowed qualifiers and the corresponding qualifiers for the depdencies.
# Make a table by adding columns before "notes". 
qualifier	art		larbatch	pycurl	notes
c2:debug	c2:debug	-nq-		-nq-
c2:opt		c2:opt		-nq-		-nq-
c2:prof		c2:prof		-nq-		-nq-
e15:debug	e15:debug	-nq-		-nq-
e15:opt		e15:opt		-nq-		-nq-
e15:prof	e15:prof	-nq-		-nq-
e17:debug       e17:debug       -nq-            -nq-
e17:opt         e17:opt         -nq-            -nq-
e17:prof        e17:prof        -nq-            -nq-

end_qualifier_list

# Preserve tabs and formatting in emacs and vi / vim:

### Local Variables:
### tab-width: 8
### End:<|MERGE_RESOLUTION|>--- conflicted
+++ resolved
@@ -2,7 +2,7 @@
 
 # The *parent* line must the first non-commented line and defines this product and version
 # The version should be of the form vxx_yy_zz (e.g. v01_02_03)
-parent ubutil v08_15_01
+parent ubutil v08_16_00
 
 defaultqual e17
 
@@ -43,16 +43,11 @@
 # Add the dependent product and version
 
 product          version
-<<<<<<< HEAD
-art             v3_01_02
+art             v3_02_04
 larbatch        v01_51_01
-=======
-art             v3_02_04
-larbatch        v01_51_00
->>>>>>> 1dbb8c5e
 pycurl          -		-	optional
 
-cetbuildtools	v7_11_00	-	only_for_build
+cetbuildtools	v7_12_01	-	only_for_build
 end_product_list
 
 
