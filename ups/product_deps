# This @product_deps@ file defines dependencies for this package. 

# The *parent* line must the first non-commented line and defines this product and version
# The version should be of the form vxx_yy_zz (e.g. v01_02_03)
<<<<<<< HEAD
parent ubutil v01_39_05_01
defaultqual e9
=======
parent ubutil v06_34_01

defaultqual e14
>>>>>>> 522c61c7

# These optional lines define the installed directories where headers,
# libraries, and executables will be found.
# Use them only if your product does not conform to the defaults
#
# Format: directory_type directory_path directory_name
#
# The only recognized values of the first field are fcldir, gdmldir, incdir, libdir, and bindir
# The only recognized values of the second field are product_dir, fq_dir, and -
# The third field is not constrained.
#
# Defaults:
# incdir  product_dir  include
# fcldir  product_dir  fcl
# libdir  fq_dir       lib
# bindir  fq_dir       bin
# gdmldir -  
# fwdir   -  
#
incdir  -
fcldir  -
libdir  product_dir    python
bindir  product_dir    bin

# table fragment to set various environment variables.
table_fragment_begin
    #envSet(GROUP, uboone)
    envSet(JOBSUB_GROUP, uboone)
    envSet(EXPERIMENT, uboone)
    envSet(SAM_EXPERIMENT, uboone)
    pathPrepend(PYTHONPATH, ${UPS_PROD_DIR}/bin)
    pathPrepend(PYTHONPATH, ${UPS_PROD_DIR}/python)
table_fragment_end

# With "product  version" table below, we now define depdendencies
# Add the dependent product and version

product          version
<<<<<<< HEAD
art             v1_17_07
larbatch        v01_23_07
=======
art             v2_06_03
larbatch        v01_32_00
>>>>>>> 522c61c7
pycurl          -		-	optional

cetbuildtools	v5_06_07	-	only_for_build
end_product_list


# We now define allowed qualifiers and the corresponding qualifiers for the depdencies.
# Make a table by adding columns before "notes". 
qualifier	art		larbatch	pycurl	notes
e14:debug	nu:e14:debug	-nq-		-nq-
e14:opt		nu:e14:opt	-nq-		-nq-
e14:prof	nu:e14:prof	-nq-		-nq-
end_qualifier_list

# Preserve tabs and formatting in emacs and vi / vim:

### Local Variables:
### tab-width: 8
### End:<|MERGE_RESOLUTION|>--- conflicted
+++ resolved
@@ -2,14 +2,8 @@
 
 # The *parent* line must the first non-commented line and defines this product and version
 # The version should be of the form vxx_yy_zz (e.g. v01_02_03)
-<<<<<<< HEAD
 parent ubutil v01_39_05_01
 defaultqual e9
-=======
-parent ubutil v06_34_01
-
-defaultqual e14
->>>>>>> 522c61c7
 
 # These optional lines define the installed directories where headers,
 # libraries, and executables will be found.
@@ -48,25 +42,20 @@
 # Add the dependent product and version
 
 product          version
-<<<<<<< HEAD
 art             v1_17_07
-larbatch        v01_23_07
-=======
-art             v2_06_03
 larbatch        v01_32_00
->>>>>>> 522c61c7
 pycurl          -		-	optional
 
-cetbuildtools	v5_06_07	-	only_for_build
+cetbuildtools	v4_19_04	-	only_for_build
 end_product_list
 
 
 # We now define allowed qualifiers and the corresponding qualifiers for the depdencies.
 # Make a table by adding columns before "notes". 
 qualifier	art		larbatch	pycurl	notes
-e14:debug	nu:e14:debug	-nq-		-nq-
-e14:opt		nu:e14:opt	-nq-		-nq-
-e14:prof	nu:e14:prof	-nq-		-nq-
+e9:debug	nu:e9:debug	-nq-		-nq-
+e9:opt		nu:e9:opt	-nq-		-nq-
+e9:prof		nu:e9:prof	-nq-		-nq-
 end_qualifier_list
 
 # Preserve tabs and formatting in emacs and vi / vim:
