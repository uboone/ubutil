--- conflicted
+++ resolved
@@ -2,13 +2,9 @@
 
 # The *parent* line must the first non-commented line and defines this product and version
 # The version should be of the form vxx_yy_zz (e.g. v01_02_03)
-<<<<<<< HEAD
 parent ubutil v06_26_01_01
-=======
-parent ubutil v06_32_00
->>>>>>> 5b9bfd4c
 
-defaultqual e14
+defaultqual e10
 
 # These optional lines define the installed directories where headers,
 # libraries, and executables will be found.
@@ -47,11 +43,7 @@
 # Add the dependent product and version
 
 product          version
-<<<<<<< HEAD
 art             v2_05_00
-=======
-art             v2_06_03
->>>>>>> 5b9bfd4c
 larbatch        v01_30_00
 pycurl          -		-	optional
 
@@ -62,9 +54,9 @@
 # We now define allowed qualifiers and the corresponding qualifiers for the depdencies.
 # Make a table by adding columns before "notes". 
 qualifier	art		larbatch	pycurl	notes
-e14:debug	nu:e14:debug	-nq-		-nq-
-e14:opt		nu:e14:opt	-nq-		-nq-
-e14:prof	nu:e14:prof	-nq-		-nq-
+e10:debug	nu:e10:debug	-nq-		-nq-
+e10:opt		nu:e10:opt	-nq-		-nq-
+e10:prof	nu:e10:prof	-nq-		-nq-
 end_qualifier_list
 
 # Preserve tabs and formatting in emacs and vi / vim:
