# This @product_deps@ file defines dependencies for this package. 

# The *parent* line must the first non-commented line and defines this product and version
# The version should be of the form vxx_yy_zz (e.g. v01_02_03)
<<<<<<< HEAD
parent ubutil v08_00_00_rc1
=======
parent ubutil v07_12_00
>>>>>>> 54232491

defaultqual e17

# These optional lines define the installed directories where headers,
# libraries, and executables will be found.
# Use them only if your product does not conform to the defaults
#
# Format: directory_type directory_path directory_name
#
# The only recognized values of the first field are fcldir, gdmldir, incdir, libdir, and bindir
# The only recognized values of the second field are product_dir, fq_dir, and -
# The third field is not constrained.
#
# Defaults:
# incdir  product_dir  include
# fcldir  product_dir  fcl
# libdir  fq_dir       lib
# bindir  fq_dir       bin
# gdmldir -  
# fwdir   -  
#
incdir  -
fcldir  product_dir    job
libdir  product_dir    python
bindir  product_dir    bin

# table fragment to set various environment variables.
table_fragment_begin
    #envSet(GROUP, uboone)
    envSet(JOBSUB_GROUP, uboone)
    envSet(EXPERIMENT, uboone)
    envSet(SAM_EXPERIMENT, uboone)
    pathPrepend(PYTHONPATH, ${UPS_PROD_DIR}/bin)
    pathPrepend(PYTHONPATH, ${UPS_PROD_DIR}/python)
table_fragment_end

# With "product  version" table below, we now define depdendencies
# Add the dependent product and version

product          version
<<<<<<< HEAD
art             v3_00_00
larbatch        v01_45_00
=======
art             v2_11_03
larbatch        v01_47_01
>>>>>>> 54232491
pycurl          -		-	optional

cetbuildtools	v7_04_00	-	only_for_build
end_product_list


# We now define allowed qualifiers and the corresponding qualifiers for the depdencies.
# Make a table by adding columns before "notes". 
qualifier	art		larbatch	pycurl	notes
c2:debug	c2:debug	-nq-		-nq-
c2:opt		c2:opt		-nq-		-nq-
c2:prof		c2:prof		-nq-		-nq-
e15:debug	e15:debug	-nq-		-nq-
e15:opt		e15:opt		-nq-		-nq-
e15:prof	e15:prof	-nq-		-nq-
e17:debug       e17:debug       -nq-            -nq-
e17:opt         e17:opt         -nq-            -nq-
e17:prof        e17:prof        -nq-            -nq-

end_qualifier_list

# Preserve tabs and formatting in emacs and vi / vim:

### Local Variables:
### tab-width: 8
### End:<|MERGE_RESOLUTION|>--- conflicted
+++ resolved
@@ -2,11 +2,7 @@
 
 # The *parent* line must the first non-commented line and defines this product and version
 # The version should be of the form vxx_yy_zz (e.g. v01_02_03)
-<<<<<<< HEAD
 parent ubutil v08_00_00_rc1
-=======
-parent ubutil v07_12_00
->>>>>>> 54232491
 
 defaultqual e17
 
@@ -47,13 +43,8 @@
 # Add the dependent product and version
 
 product          version
-<<<<<<< HEAD
 art             v3_00_00
-larbatch        v01_45_00
-=======
-art             v2_11_03
 larbatch        v01_47_01
->>>>>>> 54232491
 pycurl          -		-	optional
 
 cetbuildtools	v7_04_00	-	only_for_build
