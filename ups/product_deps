# This @product_deps@ file defines dependencies for this package. 

# The *parent* line must the first non-commented line and defines this product and version
# The version should be of the form vxx_yy_zz (e.g. v01_02_03)
<<<<<<< HEAD
parent ubutil v06_00_00_rc1
=======
parent ubutil v01_39_01
>>>>>>> ca9f0f5c
defaultqual e9

# These optional lines define the installed directories where headers,
# libraries, and executables will be found.
# Use them only if your product does not conform to the defaults
#
# Format: directory_type directory_path directory_name
#
# The only recognized values of the first field are fcldir, gdmldir, incdir, libdir, and bindir
# The only recognized values of the second field are product_dir, fq_dir, and -
# The third field is not constrained.
#
# Defaults:
# incdir  product_dir  include
# fcldir  product_dir  fcl
# libdir  fq_dir       lib
# bindir  fq_dir       bin
# gdmldir -  
# fwdir   -  
#
incdir  -
fcldir  -
libdir  -
bindir  product_dir    bin

# table fragment to set various environment variables.
table_fragment_begin
    #envSet(GROUP, uboone)
    envSet(JOBSUB_GROUP, uboone)
    envSet(EXPERIMENT, uboone)
    envSet(SAM_EXPERIMENT, uboone)
    pathPrepend(PYTHONPATH, ${UPS_PROD_DIR}/bin)
    pathPrepend(PYTHONPATH, ${UPS_PROD_DIR}/python)
table_fragment_end

# With "product  version" table below, we now define depdendencies
# Add the dependent product and version

product          version
<<<<<<< HEAD
art             v1_18_05
larbatch        v01_20_08
=======
art             v1_17_07
larbatch        v01_21_01
pycurl          -		-	optional
>>>>>>> ca9f0f5c

cetbuildtools	v4_19_04	-	only_for_build
end_product_list


# We now define allowed qualifiers and the corresponding qualifiers for the depdencies.
# Make a table by adding columns before "notes". 
qualifier	art		larbatch	pycurl	notes
e9:debug	nu:e9:debug	-nq-		-nq-
e9:opt		nu:e9:opt	-nq-		-nq-
e9:prof		nu:e9:prof	-nq-		-nq-
end_qualifier_list

# Preserve tabs and formatting in emacs and vi / vim:

### Local Variables:
### tab-width: 8
### End:<|MERGE_RESOLUTION|>--- conflicted
+++ resolved
@@ -2,11 +2,7 @@
 
 # The *parent* line must the first non-commented line and defines this product and version
 # The version should be of the form vxx_yy_zz (e.g. v01_02_03)
-<<<<<<< HEAD
 parent ubutil v06_00_00_rc1
-=======
-parent ubutil v01_39_01
->>>>>>> ca9f0f5c
 defaultqual e9
 
 # These optional lines define the installed directories where headers,
@@ -46,14 +42,9 @@
 # Add the dependent product and version
 
 product          version
-<<<<<<< HEAD
 art             v1_18_05
-larbatch        v01_20_08
-=======
-art             v1_17_07
 larbatch        v01_21_01
 pycurl          -		-	optional
->>>>>>> ca9f0f5c
 
 cetbuildtools	v4_19_04	-	only_for_build
 end_product_list
