--- conflicted
+++ resolved
@@ -2,11 +2,7 @@
 
 # The *parent* line must the first non-commented line and defines this product and version
 # The version should be of the form vxx_yy_zz (e.g. v01_02_03)
-<<<<<<< HEAD
-parent ubutil v07_00_01
-=======
 parent ubutil v07_01_00
->>>>>>> d2d4d7a6
 
 defaultqual e17
 
