#! /usr/bin/env python
######################################################################
#
# Name: merge.py
#
# Purpose: Production merge engine.
#
# Created: 7-Sep-2019  Herbert Greenlee
#
# Usage:
#
# merge.py <options>
#
# Options:
#
# -h|--help           - Print help message.
# --xml <-|file|url>  - A project.py-style xml file.
# --project <project> - Project name.
# --stage <stage>     - Project stage.
# --defname <defname> - Process files belonging to this definition (optional).
# --database <path>   - Path of sqlite database file (default "merge.db").
# --max_size <bytes>  - Maximum merged file size in bytes (default 2.5e9).
# --min_size <bytes>  - Minimum merged file size in bytes (default 1e9).
# --max_age <seconds> - Maximum unmerged file age in seconds (default 72 hours).
#                       Optionally use suffix 'h' for hours, 'd' for days.
# --min_status <status> - Minimum status (default 0).
# --max_status <status> - Maximum status (default 6).
#
######################################################################
#
# Usage Notes.
#
# 1.  About the xml file:
#
#     The xml file used by this script should be a standard project.py
#     batch job xml file.  This file is used when and if this script
#     submits merging batch jobs.
#
#     The xml file option is not needed if there will be no need to submit
#     batch jobs.
#
#     The --project and --stage options are needed only if the xml file
#     contains multiple projects and/or stages.
#     
#     Rather than using a predefined fcl file for batch submissions, this
#     script generates its own customized fcl file and stores it in the 
#     path specified by xml element <fcl>.  Any preexisting fcl file
#     located at this path will be overwritten.
#
#     Some elements of the xml project and stage are overridden internally
#     in this script.  If specified, these elements are ignored, or they
#     may be able to be omitted in the xml file.  Here are the overridden elements:
#
#     <project name=?> - Set to match unmerged file metadata (ub_project.name).
#     <stage name=?> - Set to match unmerged file metadata (ub_project.stage).
#     <version>   - Set to match unmerged file metadata (ub_project.version).
#     <filetype>  - Set to match unmerged file metadata.
#     <runtype>   - Set to match unmerged file metadata.
#     <inputdef>  - Set to each job's specific input dataset.
#     <datatier>  - Set to match unmerged file metadata.
#     <prestart>  - Always true.
#     <numevents> - Set to a large number.
#
#     The value of <numjobs> in the original xml file specifies the maximum number
#     of merging batch jobs that will be submitted by one invocation of this
#     script.
#
#     The value specified in xml element <merge> is the maximum number sam
#     datasets/projects that will be processed by one batch job.  Each dataset/project
#     produces one merged artroot output file.
#
#     This script module project.py to parse the xml file, but interaction with
#     the batch system (via jobsub_submit) is handled internally.
#
#
# Description:
#
# This script interacts with the sam database, its own sqlite database,
# and the batch system to merge data files up to some maximum size optimized
# for storing on tape.
#
# Files to be merged must be declared to sam and have locations known to sam
# (can be disk locations, including pnfs scratch and pnfs persistent).
#
# Files are candidates for being merged if all of the following are true.
#
# 1.  Sam parameter merge.merge is true (1).
#
# 2.  Sam parameter merge.merged is false (0).
#
# 3.  File has a location.
#
# 4.  Files belong to the same merge group (see below).
#
# This script uses a database that has a schema consisting of the
# the following three tables.
#
# I.  Table unmerged_files
#
#     A. File id (integer, primary key).
#
#     B. File name (text).
#
#     C. Merge file id (integer, foreign key).  Many-to-one relation.
#
#     D. File size in bytes (integer).
#
#     E. Creation data (text).
#
#     F. Merge group id (integer, foreign key).  Many-to-one relation.
#
# II.  Table merged_files.
#
#    A. File id (integer, primary key).
#
#    B. File name (text).
#
#    C. Batch job id (text).
#
#    D. Sam project (text).
#
#    E. Status (integer).  Statuses as follows:
#
#       0 - Ready to merge.
#       1 - Merging locallly (in this script).
#       2 - Batch job submitted.
#       3 - Declared.
#       4 - Located.
#       5 - Finished.
#       6 - Error.
#
# III. Table merge_group.
#
#    A. Merge group id (integer, primary key).
#    B. File type (text).
#    C. File format (text).
#    D. Data tier (text).
#    E. Data stream (text).
#    F. Project name (text).
#    G. Project stage (text).
#    H. Project version (text).
#    I. Run number (integer).
#     
#
#
######################################################################

import sys, os, datetime, uuid, traceback, tempfile, subprocess
import threading, Queue
import StringIO
import project, project_utilities, larbatch_posix
import sqlite3


def help():

    filename = sys.argv[0]
    file = open(filename, 'r')

    doprint=0

    for line in file.readlines():
        if line[2:10] == 'merge.py':
            doprint = 1
        elif line[0:6] == '######' and doprint:
            doprint = 0
        if doprint:
            if len(line) > 2:
                print line[2:],
            else:
                print

class MergeEngine:

    # Constructor.

    def __init__(self, xmlfile, projectname, stagename, defname,
                 database, max_size, min_size, max_age,
                 min_status, max_status):

        # Open database connection.

        self.conn = self.open_database(database)

        # Create samweb object.

        self.samweb = project_utilities.samweb()

        # Extract project and stage objects from xml file (if specified).

        self.probj = None
        self.stobj = None
        self.fclpath = None
        self.numjobs = 0

        if xmlfile != '':
            xmlpath = project.normxmlpath(xmlfile)
            if not os.path.exists(xmlpath):
                print 'XML file not found: %s' % xmlfile

            # Use project.py to parse xml file and extract project and stage objects.

            self.probj = project.get_project(xmlpath, projectname, stagename)
            self.stobj = self.probj.get_stage(stagename)

            # Extract the fcl path from stage object.
            # If not already absolute path, convert to absolute path.

            if type(self.stobj.fclname) == type([]) and len(self.stobj.fclname) > 0:
                self.fclpath = os.path.abspath(self.stobj.fclname[0])
            elif type(self.stobj.fclname) == type('') or type(self.stobj.fclname) == type(u''):
                self.fclpath = os.path.abspath(self.stobj.fclname)

            # Store the absolute path back in stage object.

            self.stobj.fclname = [self.fclpath]

            # Don't let project.py think this is a generator job.

            self.stobj.maxfluxfilemb = 0

            # Save the maximum number of batch jobs to submit.

            self.numjobs = self.stobj.num_jobs

            # Save the maximum number of datasets/projects per batch job.

            self.numprj = int(self.stobj.merge)

        # Other tunable parameters.

        self.defname = defname     # File selectionn dataset definition.
        self.max_size = max_size   # Maximum merge file size in bytes.
        self.min_size = min_size   # Minimum merge file size in bytes.
        self.max_age = max_age     # Maximum unmerged file age in seconds.
        self.min_status = min_status # Minimum status.
        self.max_status = max_status # Maximum status.

        # Batch job merge queue.
        # This is a list of merged file ids to be processed in one batch job.

        self.merge_queue = []

        # Done.

        return


    # Destructor.

    def __del__(self):

        self.conn.close()


    # Open database connection.

    def open_database(self, database):

        conn = sqlite3.connect(database, 60.)

        # Create tables.

        c = conn.cursor()

        q = '''
CREATE TABLE IF NOT EXISTS merge_groups (
  id integer PRIMARY KEY,
  file_type text NOT NULL,
  file_format text NOT NULL,
  data_tier text NOT NULL,
  data_stream text NOT NULL,
  project text NOT NULL,
  stage text NOT NULL,
  version text NOT NULL,
  run integer
);'''
        c.execute(q)

        q = '''
CREATE TABLE IF NOT EXISTS merged_files (
  id integer PRIMARY KEY,
  name text,
  group_id,
  jobid text,
  submit_time text,
  sam_project text,
  status integer,
  FOREIGN KEY (group_id) REFERENCES merge_groups (id)
);'''
        c.execute(q)

        q = '''
CREATE TABLE IF NOT EXISTS unmerged_files (
  id integer PRIMARY KEY,
  name text NOT NULL,
  merge_id integer,
  group_id integer,
  size integer,
  create_date text,
  FOREIGN KEY (merge_id) REFERENCES merged_files (id),
  FOREIGN KEY (group_id) REFERENCES merge_groups (id)
);'''
        c.execute(q)

        # Done

        return conn


    # This function queries mergeable files from sam and updates the unmerged_tables table.

    def update_unmerged_files(self):

        print 'Querying unmerged files from sam.'
        extra_clause = ''
        if self.defname != '':
            extra_clause = 'and defname: %s' % self.defname
        dim = 'merge.merge 1 and merge.merged 0 %s with availability physical' % extra_clause
        files = self.samweb.listFiles(dim)
        print '%d unmerged files.' % len(files)
        print 'Updating unmerged_files table in database.'
        for f in files:
            self.add_unmerged_file(f)

        # Done.

        self.conn.commit()
        return


    # Maybe add one unmerged file to unmerged_files table.

    def add_unmerged_file(self, f):

        # Query database to see if this file already exists.

        c = self.conn.cursor()
        q = 'SELECT id FROM unmerged_files WHERE name=?'
        c.execute(q, (f,))
        rows = c.fetchall()

        if len(rows) == 0:

            # File does not exist.
            # First check location, whether this file is on tape yet or not.

            locs = self.samweb.locateFile(f)
            on_tape = 0
            for loc in locs:
                if loc['location_type'] == 'tape':
                    on_tape = 1
            if on_tape:
                print 'File %s is already on tape.' % f

                # Since file is on tape, remove any disk locations.
                # This shouldn't really ever happen.
            
                for loc in locs:
                    if loc['location_type'] == 'disk':
                        print 'Removing disk location.'
                        self.samweb.removeFileLocation(f, loc['full_path'])

                # Modify metadata to set merge.merged flag to be true, so that this
                # file will become invisible to merging.

                mdmod = {'merge.merged': 1}
                print 'Updating metadata to set merged flag.'
                self.samweb.modifyFileMetadata(f, mdmod)

            else:

                print 'Adding unmerged file %s' % f
                md = self.samweb.getMetadata(f)
                group_id = self.merge_group(md)
                size = md['file_size']
                merge_id = 0
                create_date = md['create_date']
                q = '''INSERT INTO unmerged_files (name, merge_id, group_id, size, create_date)
                       VALUES(?,?,?,?,?);'''
                c.execute(q, (f, merge_id, group_id, size, create_date))

        # Done.

        return


    # Function to return the merge group id corresponding to a sam metadata dictionary.
    # If necessary, add a new merge group to merge_groups table.

    def merge_group(self, md):

        group_id = -1

        # Create group 8-tuple.

        file_type = md['file_type']
        file_format = md['file_format']
        data_tier = md['data_tier']
        data_stream = md['data_stream']
        ubproject = md['ub_project.name']
        ubstage = md['ub_project.stage']
        ubversion = md['ub_project.version']
        runs = md['runs']
        run = 0
        if len(runs) > 0:
            run = runs[0][0]
        gtuple = (file_type, file_format, data_tier, data_stream,
                  ubproject, ubstage, ubversion, run)

        # Query merge group id

        c = self.conn.cursor()
        q = '''
SELECT id FROM merge_groups WHERE
  file_type=?
  and file_format=?
  and data_tier=?
  and data_stream=?
  and project=?
  and stage=?
  and version=?
  and run=?
'''
        c.execute(q, gtuple)
        rows = c.fetchall()
        if len(rows) == 0:

            print "Creating merge group:"
            print "  file_type = %s" % gtuple[0]
            print "  file_format = %s" % gtuple[1]
            print "  data_tier = %s" % gtuple[2]
            print "  data_stream = %s" % gtuple[3]
            print "  project = %s" % gtuple[4]
            print "  stage = %s" % gtuple[5]
            print "  version = %s" % gtuple[6]
            print "  run = %d" % gtuple[7]

            q = '''INSERT INTO merge_groups
                   (file_type, file_format, data_tier, data_stream, project, stage, version, run)
                   VALUES(?,?,?,?,?,?,?,?);'''
            c.execute(q, gtuple)
            group_id = c.lastrowid

        else:

            group_id = rows[0][0]

        # Done

        return group_id


    # Calculate merges for eligible unmerged files.
    # Newly identified merges are added to the merged_files table.

    def update_merges(self):

        print 'Calculating new merges.'

        # Query and loop over group ids. that have new mergeable files.

        c = self.conn.cursor()
        q = 'SELECT DISTINCT group_id FROM unmerged_files WHERE merge_id=0 ORDER BY group_id;'
        c.execute(q);
        rows = c.fetchall()
        for row in rows:
            group_id = row[0]

            # Query mergable files in this group.

            file_ids = []
            total_size = 0
            oldest_create_date = ''

            q = '''SELECT id, name, size, create_date FROM unmerged_files
                   WHERE merge_id=0 and group_id=? ORDER BY create_date;'''
            c.execute(q, (group_id,))
            rows = c.fetchall()
            for row in rows:
                id = row[0]
                name = row[1]
                size = row[2]
                create_date = row[3]

                # Close the current merge?

                if len(file_ids) > 0 and total_size + size > self.max_size:

                    # Close the current merge.

                    self.add_merge(file_ids, group_id)
                    file_ids = []
                    total_size = 0
                    oldest_create_date = ''

                # Add this file to the current merge

                file_ids.append(id)
                total_size += size
                if oldest_create_date == '':
                    oldest_create_date = create_date

            # Handle final candidate merge.

            if len(file_ids) > 0:
                if total_size >= self.min_size:

                    # Add final merge because it is above the minimum size.

                    self.add_merge(file_ids, group_id)

                else:

                    # Calculate age of oldest unmerged file.

                    t = datetime.datetime.strptime(oldest_create_date, '%Y-%m-%dT%H:%M:%S+00:00')
                    now = datetime.datetime.utcnow()
                    dt = now - t
                    if dt.total_seconds() > self.max_age:

                        # Add final merge because it is too old.

                        self.add_merge(file_ids, group_id)

        # Done.

        self.conn.commit()
        return


    # Add one merge to database.
    # This function creates a new row in the merged_files table.

    def add_merge(self, file_ids, group_id):

        # Add a placeholder row to the merged_files table.

        c = self.conn.cursor()
        q = '''INSERT INTO merged_files (name, group_id, jobid, submit_time, sam_project, status)
               VALUES(?,?,?,?,?,?);'''
        c.execute(q, ('', group_id, '', '', '', 0))
        merge_id = c.lastrowid

        print 'Creating merge with %d files.' % len(file_ids)

        # Update the merge_id in each unmerged file row.

        q = 'UPDATE unmerged_files SET merge_id=? WHERE id=?;'
        for id in file_ids:
            c.execute(q, (merge_id, id))

        # Done.

        return


    # Reset merged file.
    # This function is called when an error or inconsistency has been detectored.
    # This may be caused by a failed merging batch job.
    # When this happens, we take the following remedial action.
    # 
    # 1.  Check locations of unmerged files.  If file location does not exist,
    #     remove location from sam.
    #
    # 2.  Delete unmerged files from unmerged_files table.
    #
    # 3.  Delete merged file from merged_files table.
    #
    # Unmerged files with good locations will be rediscovered and merged on subsequent
    # invocations of this merge.py.

    def reset(self, merge_id):

        print 'Resetting merged file.'

        # Querey unmerged files.

        c = self.conn.cursor()
        q = 'SELECT id, name FROM unmerged_files WHERE merge_id=?'
        c.execute(q, (merge_id,))
        rows = c.fetchall()

        # Loop over unmerged files.

        for row in rows:
            id = row[0]
            f = row[1]
            print 'Checking unmerged file: %s' % f

            # Get location(s).

            locs = self.samweb.locateFile(f)
            for loc in locs:
                if loc['location_type'] == 'disk':
                    dir = os.path.join(loc['mount_point'], loc['subdir'])
                    fp = os.path.join(dir, f)
                    if larbatch_posix.exists(fp):
                        print 'Location OK.'
                    else:
                        print 'Removing bad location from sam.'
                        self.samweb.removeFileLocation(f, loc['full_path'])

            # Delete unmerged file from database.

            print 'Deleting unmerged file from database.'
            q = 'DELETE FROM unmerged_files WHERE id=?'
            c.execute(q, (id,))

        # Delete merged file from database.

        print 'Deleting merged file from database.'
        q = 'DELETE FROM merged_files WHERE id=?'
        c.execute(q, (merge_id,))
        self.conn.commit()
        return
        

    # Update status of ongoing merges.

    def update_status(self):

        # In this function, we make a double loop over merged files and statuses.

        c = self.conn.cursor()

        # First loop over statuses in reverse order.

        for status in range(self.max_status, self.min_status-1, -1):

            # Query and loop over merged files with this status.

            q = '''SELECT name, id, group_id, sam_project
                   FROM merged_files WHERE status=? ORDER BY id;'''
            c.execute(q, (status,))
            rows = c.fetchall()
            for row in rows:
                merged_file = row[0]
                merge_id = row[1]
                group_id = row[2]
                prjname = row[3]

                # Query metadata belonging to this merge group.

                q = '''SELECT file_type, file_format, data_tier, data_stream,
                       project, stage, version
                       FROM merge_groups WHERE id=?'''
                c.execute(q, (group_id,))
                row = c.fetchone()
                if row != None:
                    file_type = row[0]
                    file_format = row[1]
                    data_tier = row[2]
                    data_stream = row[3]
                    ubproject = row[4]
                    ubstage = row[5]
                    ubversion = row[6]

                    if merged_file != '':
                        print '\nStatus=%d, file %s' % (status, merged_file)
                    else:
                        print '\nStatus=%d, unnamed file' % status

                    if status == 6:

                        print 'Declaring file bad %s' % merged_file
                        mdmod = {'content_status': 'bad'}
                        print 'Updating metadata.'
                        self.samweb.modifyFileMetadata(merged_file, mdmod)

                        # Reset this merged file.

                        self.reset(merge_id)

                    elif status == 5:

                        print 'Processing finished for file %s' % merged_file
                        c = self.conn.cursor()
                        q = 'DELETE FROM merged_files WHERE id=?'
                        c.execute(q, (merge_id,))
                        self.conn.commit()

                    elif status == 4:

                        # Do cleanup for this merged file.

                        print 'Doing cleanup for merged file %s' % merged_file

                        # First query unmerged files corresponsing to this merged file.

                        unmerged_files = []
                        q = 'SELECT name FROM unmerged_files WHERE merge_id=?'
                        c.execute(q, (merge_id,))
                        rows = c.fetchall()
                        for row in rows:
                            unmerged_files.append(row[0])

                        # Loop over unmerged files.

                        for f in unmerged_files:

                            print 'Doing cleanup for unmerged file %s' % f

                            # First modify the sam metadata of unmerged files 
                            # to set merge.merged=1.  That will make this
                            # unmerged file invisible to this script.

                            mdmod = {'merge.merged': 1}
                            print 'Updating metadata.'
                            self.samweb.modifyFileMetadata(f, mdmod)

                            # Remove (disk) locations of unmerged file.

                            locs = self.samweb.locateFile(f)
                            if len(locs) > 0:
                                print 'Cleaning disk locations.'
                                for loc in locs:
                                    if loc['location_type'] == 'disk':

                                        # Delete unmerged file from disk.

                                        dir = os.path.join(loc['mount_point'], loc['subdir'])
                                        fp = os.path.join(dir, f)
                                        print 'Deleting file from disk.'
                                        if larbatch_posix.exists(fp):
                                            larbatch_posix.remove(fp)

                                        # Remove location from sam.

                                        print 'Removing location from sam.'
                                        self.samweb.removeFileLocation(f, loc['full_path'])

                            # Delete unmerged file from merge database.

                            print 'Deleting file from merge database: %s' % f
                            c = self.conn.cursor()
                            q = 'DELETE FROM unmerged_files WHERE name=?'
                            c.execute(q, (f,))

                        # End of loop over unmerged files.
                        # Cleaning done.
                        # Update status of merged file to 5

                        print 'Cleaning finished.'
                        q = '''UPDATE merged_files SET status=? WHERE id=?;'''
                        c.execute(q, (5, merge_id))
                        self.conn.commit()

                    elif status == 3:

                        # Check whether this file has a location.

                        print 'Checking location for file %s' % merged_file
                        locs = self.samweb.locateFile(merged_file)

                        # If file has been located, advance to state 4.

                        if len(locs) > 0:
                            print 'File located.'
                            q = '''UPDATE merged_files SET status=? WHERE id=?;'''
                            c.execute(q, (4, merge_id))
                            self.conn.commit()
                        else:
                            print 'File not located.'

                            # Check metadata of this file.

                            md = self.samweb.getMetadata(merged_file)

                            # Get age of this file.

                            t = datetime.datetime.strptime(md['create_date'],
                                                           '%Y-%m-%dT%H:%M:%S+00:00')
                            now = datetime.datetime.utcnow()
                            dt = now - t

                            # If this file too old, set error status.

                            if dt.total_seconds() > 3*24*3600:
                                print 'File is too old.  Set error status.'
                                q = '''UPDATE merged_files SET status=? WHERE id=?;'''
                                c.execute(q, (6, merge_id))
                                self.conn.commit()

                    elif status == 2:

                        # Check whether this file has been declared to sam.

                        print 'Checking metadata for file %s' % merged_file
                        md = None
                        try:
                            md = self.samweb.getMetadata(merged_file)
                        except:
                            md = None

                        # If file has been declared, advance status to 3.

                        if md != None:
                            print 'File declared.'
                            q = '''UPDATE merged_files SET status=? WHERE id=?;'''
                            c.execute(q, (3, merge_id))
                            self.conn.commit()
                        else:
                            print 'File not declared.'

                            # File is not (yet) declared.

                            if prjname == '' or prjname == None:

                                # If the project name is invalid, set the status
                                # back to zero.

                                print 'Malformed project name: %s' % prjname
                                self.reset(merge_id)

                            else:

                                # Rather than trying to monitor the batch system, we only
                                # monitor the sam project.  If the project has been ended
                                # for a minimum amount of time without the output file being
                                # declared, reset this merged file.

                                prjstat = self.samweb.projectSummary(prjname)
                                endstr = prjstat['project_end_time']
                                if len(endstr) > 1:

                                    # Calculate how long since the project ended.

                                    t = datetime.datetime.strptime(endstr,
                                                                   '%Y-%m-%dT%H:%M:%S.%f+00:00')
                                    now = datetime.datetime.utcnow()
                                    dt = now - t

                                    if dt.total_seconds() > 600:

                                        # Batch job failed.
                                        # Set status back to 0.

                                        print 'Project ended: %s' % prjname
                                        self.reset(merge_id)

                                    else:

                                        print 'Project recently ended: %s' % prjname

                                else:
                                    print 'Project running: %s' % prjname


                    elif status == 0:

                        n2 = self.nstat2()
                        print '%d sam projects with status 2' % n2
                        if n2 >= 200:
                            print 'Quitting because there are too many jobs with status 2'
                            break

                        # Ready to merge.

                        if file_format == 'artroot':

                            # At this point we should submit a merging batch job.
                            # Check whether this is pssible.

                            if self.fclpath == None:
                                print 'No batch submission because no xml file was specified.'
                                break
                            if self.numjobs == 0:
                                print 'Maximum number of batch submissions exceeded.'
                                break
                            print '%d batch submissions remaining.' % self.numjobs
<<<<<<< HEAD
                            self.numjobs -= 1

                            # Query unmerged files associated with this merged files.

                            unmerged_files = []
                            q = 'SELECT name FROM unmerged_files WHERE merge_id=?'
                            c.execute(q, (merge_id,))
                            rows = c.fetchall()
                            for row in rows:
                                unmerged_files.append(row[0])

                            # Query parents of unmerged files (i.e. grandparents of merged file).

                            grandparents = set([])
                            for unmerged_file in unmerged_files:
                                md = self.samweb.getMetadata(unmerged_file)
                                if md.has_key('parents'):
                                    for parent in md['parents']:
                                        pname = parent['file_name']
                                        if not pname in grandparents:
                                            grandparents.add(pname)

                            # Append the grandparent set to the stage object.
                            # This attribute is checked by experiment_utilities.get_sam_metadata

                            if hasattr(self.stobj, 'mixparents'):
                                delattr(self.stobj, 'mixparents')
                            if len(grandparents) > 0:
                                self.stobj.mixparents = grandparents

                            # Query sam metadata from first unmerged file.
                            # We will use this to generate metadata for merged files.

                            md = self.samweb.getMetadata(unmerged_files[0])
                            input_name = md['file_name']
                            app_family = md['application']['family']
                            app_version = md['application']['version']
                            group = md['group']
                            run_type = md['runs'][0][2]

                            # Generate a unique output file name.
                            # We do that in this script, rather than letting the batch
                            # job pick the file name, so that we can properly update the
                            # merged_files database table.  We use a name that roughly
                            # matches the RootOutput pattern "%ifb_%tc_merged.root".

                            tstr = datetime.datetime.strftime(datetime.datetime.now(), 
                                                              '%Y%m%d%H%M%S')
                            output_name = '%s_%s_merged.root' % (input_name.split('.')[0], tstr)

                            # Keep this name short enough so that condor_lar.sh won't shorten it.

                            if len(output_name) > 190:
                                output_name = '%s_%s.root' % (output_name[:140], uuid.uuid4())
                            print 'Assigning name %s' % output_name
                            if len(output_name) > 190:
                                print 'Output name is too long.'
                                sys.exit(1)

                            # Generate a fcl file customized for this merged file.

                            if os.path.exists(self.fclpath):
                                os.remove(self.fclpath)
                            fcl = open(self.fclpath, 'w')
                            fcl.write('process_name: Merge\n')
                            fcl.write('services:\n')
                            fcl.write('{\n')
                            fcl.write('  scheduler: { defaultExceptions: false }\n')
                            fcl.write('  FileCatalogMetadata:\n')
                            fcl.write('  {\n')
                            fcl.write('    applicationFamily: "%s"\n' % app_family)
                            fcl.write('    applicationVersion: "%s"\n' % app_version)
                            fcl.write('    fileType: "%s"\n' % file_type)
                            fcl.write('    group: "%s"\n' % group)
                            fcl.write('    runType: "%s"\n' % run_type)
                            fcl.write('  }\n')
                            fcl.write('}\n')
                            fcl.write('source:\n')
                            fcl.write('{\n')
                            fcl.write('  module_type: RootInput\n')
                            fcl.write('}\n')
                            fcl.write('physics:\n')
                            fcl.write('{\n')
                            fcl.write('  stream1:  [ out1 ]\n')
                            fcl.write('}\n')
                            fcl.write('outputs:\n')
                            fcl.write('{\n')
                            fcl.write('  out1:\n')
                            fcl.write('  {\n')
                            fcl.write('    module_type: RootOutput\n')
                            fcl.write('    fileName: "%s"\n' % output_name)
                            fcl.write('    dataTier: "%s"\n' % data_tier)
                            fcl.write('    streamName:  "%s"\n' % data_stream)
                            fcl.write('    compressionLevel: 3\n')
                            fcl.write('  }\n')
                            fcl.write('}\n')
                            fcl.write('microboone_tfile_metadata:\n')
                            fcl.write('{\n')
                            fcl.write('  JSONFileName: "ana_hist.root.json"\n')
                            fcl.write('  GenerateTFileMetadata: false\n')
                            fcl.write('  dataTier:  "root-tuple"\n')
                            fcl.write('  fileFormat: "root"\n')
                            fcl.write('}\n')
                            fcl.close()

                            # Make sam dataset for unmerged files.

                            dim = 'file_name '
                            first = True
                            for unmerged_file in unmerged_files:
                                if not first:
                                    dim += ','
                                first = False
                                dim += unmerged_file

                            defname='merge_%s' % uuid.uuid4()
                            print 'Creating sam definition %s' % defname
                            self.samweb.createDefinition(defname, dim,
                                                         user=project_utilities.get_user(), 
                                                         group=project_utilities.get_experiment())


                            # Submit batch job.

                            print 'Submitting batch job.'
                            jobid, prjname = self.submit(defname, file_type, run_type, 
                                                         data_tier, 
                                                         ubproject, ubstage, ubversion)
                            print 'Submitted batch job %s' % jobid
                            print 'Sam project %s' % prjname

                            # Update status in the merged_tables database table.
                            # This is where we store the output file name.
                            # We also store the project name and the jobid.
                            # In principle, the project name is chosen by project.py,
                            # but we know that project.py uses the sam default project name.

                            submit_time = datetime.datetime.strftime(datetime.datetime.now(), 
                                                                     '%Y-%m-%d %H:%M:%S')
                            q = '''UPDATE merged_files
                                   SET name=?,jobid=?,submit_time=?,sam_project=?,status=?
                                   WHERE id=?;'''
                            c.execute(q, (output_name, jobid, submit_time, prjname, 2, merge_id))
                            self.conn.commit()
=======

                            # Add this file to the merge queue.

                            self.merge_queue.append(merge_id)
                            if len(self.merge_queue) >= self.numprj:
                                self.process_merge_queue()
                                self.numjobs -= 1

        # Done looping over statuses.

        # Finish submitting files left in merge queue.

        if len(self.merge_queue) > 0:
            self.process_merge_queue()
>>>>>>> 5d478fbc

        # Done

        return

    # Submit batch jobs for each file in merge queue.

    def process_merge_queue(self):

        if len(self.merge_queue) == 0:
            return

        # Open combined fcl file.

        if os.path.exists(self.fclpath):
            os.remove(self.fclpath)
        fcl = open(self.fclpath, 'w')

        # Loop over merge queue.

        sam_defnames = ''   # Colon-separated list.
        sam_projects = ''   # Colon-separated list.

        output_names_dict = {}
        sam_projects_dict = {}

        nmerge = -1
        for merge_id in self.merge_queue:
            nmerge += 1

            # Query unmerged files associated with this merged file.

            unmerged_files = []
            c = self.conn.cursor()
            q = 'SELECT name FROM unmerged_files WHERE merge_id=?'
            c.execute(q, (merge_id,))
            rows = c.fetchall()
            for row in rows:
                unmerged_files.append(row[0])

            # Query parents of unmerged files (i.e. grandparents of merged file).

            grandparents = set([])
            for unmerged_file in unmerged_files:
                md = self.samweb.getMetadata(unmerged_file)
                if md.has_key('parents'):
                    for parent in md['parents']:
                        pname = parent['file_name']
                        if not pname in grandparents:
                            grandparents.add(pname)

            # Query sam metadata from first unmerged file.
            # We will use this to generate metadata for merged files.

            md = self.samweb.getMetadata(unmerged_files[0])
            input_name = md['file_name']
            app_family = md['application']['family']
            app_version = md['application']['version']
            group = md['group']
            file_type = md['file_type']
            run_type = md['runs'][0][2]
            ubproject = md['ub_project.name']
            ubstage = md['ub_project.stage']
            ubversion = md['ub_project.version']
            data_tier = md['data_tier']
            data_stream = md['data_stream']

            # Generate a unique output file name.
            # We use a name that roughly matches the RootOutput pattern
            # "%ifb_%tc_merged.root".

            tstr = datetime.datetime.strftime(datetime.datetime.now(), '%Y%m%d%H%M%S')
            output_name = '%s_%s_merged.root' % (input_name.split('.')[0], tstr)

            # Keep this name short enough so that condor_lar.sh won't shorten it.

            if len(output_name) > 190:
                output_name = '%s_%s.root' % (output_name[:140], uuid.uuid4())
                print 'Assigning name %s' % output_name
                if len(output_name) > 190:
                    print 'Output name is too long.'
                    sys.exit(1)

            # Remember output name for database update later.

            output_names_dict[merge_id] = output_name

            # Generate a fcl file customized for this merged file.

            fcl.write('#---STAGE %d\n\n' % nmerge)
            fcl.write('process_name: Merge\n')
            fcl.write('services:\n')
            fcl.write('{\n')
            fcl.write('  scheduler: { defaultExceptions: false }\n')
            fcl.write('  FileCatalogMetadata:\n')
            fcl.write('  {\n')
            fcl.write('    applicationFamily: "%s"\n' % app_family)
            fcl.write('    applicationVersion: "%s"\n' % app_version)
            fcl.write('    fileType: "%s"\n' % file_type)
            fcl.write('    group: "%s"\n' % group)
            fcl.write('    runType: "%s"\n' % run_type)
            fcl.write('  }\n')
            fcl.write('  FileCatalogMetadataMicroBooNE:\n')
            fcl.write('  {\n')
            fcl.write('    FCLName: "%s"\n' % os.path.basename(self.fclpath))
            fcl.write('    FCLVersion: "%s"\n' % app_version)
            fcl.write('    ProjectName: "%s"\n' % ubproject)
            fcl.write('    ProjectStage: "%s"\n' % ubstage)
            fcl.write('    ProjectVersion: "%s"\n' % ubversion)
            if len(grandparents) > 0:
                fcl.write('    Parameters: [ ')
                first = True
                ngp = 0
                for grandparent in grandparents:
                    if not first:
                        fcl.write(',\n                  ')
                    first = False
                    fcl.write('"mixparent%d", "%s"' % (ngp, grandparent))
                    ngp += 1
                fcl.write(' ]\n')
            fcl.write('  }\n')
            fcl.write('}\n')
            fcl.write('source:\n')
            fcl.write('{\n')
            fcl.write('  module_type: RootInput\n')
            fcl.write('}\n')
            fcl.write('physics:\n')
            fcl.write('{\n')
            fcl.write('  stream1:  [ out1 ]\n')
            fcl.write('}\n')
            fcl.write('outputs:\n')
            fcl.write('{\n')
            fcl.write('  out1:\n')
            fcl.write('  {\n')
            fcl.write('    module_type: RootOutput\n')
            fcl.write('    fileName: "%s"\n' % output_name)
            fcl.write('    dataTier: "%s"\n' % data_tier)
            fcl.write('    streamName:  "%s"\n' % data_stream)
            fcl.write('    compressionLevel: 3\n')
            fcl.write('  }\n')
            fcl.write('}\n')
            fcl.write('#---END_STAGE\n')

            # Make sam dataset for unmerged files.

            dim = 'file_name '
            first = True
            for unmerged_file in unmerged_files:
                if not first:
                    dim += ','
                first = False
                dim += unmerged_file

            defname='merge_%s' % uuid.uuid4()
            if len(sam_defnames) > 0:
                sam_defnames += ':'
            sam_defnames += defname
            print 'Creating sam definition %s' % defname
            self.samweb.createDefinition(defname, dim,
                                         user=project_utilities.get_user(), 
                                         group=project_utilities.get_experiment())

            # Generate sam project name

            prjname = self.samweb.makeProjectName(defname)
            if len(sam_projects) > 0:
                sam_projects += ':'
            sam_projects += prjname

            # Start sam project.

            print 'Starting project %s' % prjname
            self.samweb.startProject(prjname,
                                     defname=defname, 
                                     station=project_utilities.get_experiment(),
                                     group=project_utilities.get_experiment(),
                                     user=project_utilities.get_user())

            # Remember sam project name.

            sam_projects_dict[merge_id] = prjname

        # Done looping over merged files.
        # Close combined fcl file.

        fcl.close()

        # Temporary directory where we will copy the batch script.

        tmpdir = tempfile.mkdtemp()

        # Temporary directory where we will assemble other files for batch worker.

        tmpworkdir = tempfile.mkdtemp()

        # Copy fcl file to work directory.

        workfcl = os.path.join(tmpworkdir, os.path.basename(self.fclpath))
        if os.path.abspath(self.fclpath) != os.path.abspath(workfcl):
            larbatch_posix.copy(self.fclpath, workfcl)

        # Copy and rename batch script to work directory.

        workname = 'merge-%s-%s-%s.sh' % (ubstage, ubproject, self.probj.release_tag)
        workscript = os.path.join(tmpdir, workname)
        if self.stobj.script != workscript:
            larbatch_posix.copy(self.stobj.script, workscript)

        # Copy worker initialization script to work directory.

        if self.stobj.init_script != '':
            if not larbatch_posix.exists(self.stobj.init_script):
                raise RuntimeError, 'Worker initialization script %s does not exist.\n' % \
                    self.stobj.init_script
            work_init_script = os.path.join(tmpworkdir, os.path.basename(self.stobj.init_script))
            if self.stobj.init_script != work_init_script:
                larbatch_posix.copy(self.stobj.init_script, work_init_script)

        # Copy worker initialization source script to work directory.

        if self.stobj.init_source != '':
            if not larbatch_posix.exists(self.stobj.init_source):
                raise RuntimeError, 'Worker initialization source script %s does not exist.\n' % \
                    self.stobj.init_source
            work_init_source = os.path.join(tmpworkdir, os.path.basename(self.stobj.init_source))
            if self.stobj.init_source != work_init_source:
                larbatch_posix.copy(self.stobj.init_source, work_init_source)

        # Copy worker end-of-job script to work directory.

        if self.stobj.end_script != '':
            if not larbatch_posix.exists(self.stobj.end_script):
                raise RuntimeError, 'Worker end-of-job script %s does not exist.\n' % \
                    self.stobj.end_script
            work_end_script = os.path.join(tmpworkdir, os.path.basename(self.stobj.end_script))
            if self.stobj.end_script != work_end_script:
                larbatch_posix.copy(self.stobj.end_script, work_end_script)

        # Copy helper scripts to work directory.

        helpers = ('root_metadata.py',
                   'validate_in_job.py',
                   'mkdir.py',
                   'emptydir.py')

        for helper in helpers:

            # Find helper script in execution path.

            jobinfo = subprocess.Popen(['which', helper],
                                       stdout=subprocess.PIPE,
                                       stderr=subprocess.PIPE)
            jobout, joberr = jobinfo.communicate()
            rc = jobinfo.poll()
            helper_path = jobout.splitlines()[0].strip()
            if rc == 0:
                work_helper = os.path.join(tmpworkdir, helper)
                if helper_path != work_helper:
                    larbatch_posix.copy(helper_path, work_helper)
            else:
                print 'Helper script %s not found.' % helper

        # Copy helper python modules to work directory.
        # Note that for this to work, these modules must be single files.

        helper_modules = ('larbatch_posix',
                          'project_utilities',
                          'larbatch_utilities',
                          'experiment_utilities',
                          'extractor_dict')

        for helper_module in helper_modules:

            # Find helper module files.

            jobinfo = subprocess.Popen(['python'],
                                       stdin=subprocess.PIPE,
                                       stdout=subprocess.PIPE,
                                       stderr=subprocess.PIPE)
            jobinfo.stdin.write('import %s\nprint %s.__file__\n' % (helper_module, helper_module))
            jobout, joberr = jobinfo.communicate()
            rc = jobinfo.poll()
            helper_path = jobout.splitlines()[-1].strip()
            if rc == 0:
                #print 'helper_path = %s' % helper_path
                work_helper = os.path.join(tmpworkdir, os.path.basename(helper_path))
                if helper_path != work_helper:
                    larbatch_posix.copy(helper_path, work_helper)
            else:
                print 'Helper python module %s not found.' % helper_module

        # Make a tarball out of all of the files in tmpworkdir in stage.workdir

        tmptar = '%s/work.tar' % tmpworkdir
        jobinfo = subprocess.Popen(['tar','-cf', tmptar, '-C', tmpworkdir,
                                    '--mtime=2018-01-01',
                                    '--exclude=work.tar', '.'],
                                   stdout=subprocess.PIPE,
                                   stderr=subprocess.PIPE)
        jobout, joberr = jobinfo.communicate()
        rc = jobinfo.poll()
        if rc != 0:
            raise RuntimeError, 'Failed to create work tarball in %s' % tmpworkdir

        # Construct jobsub_submit command.

        command = ['jobsub_submit']

        # Add jobsub_submit boilerplate options.  Copied from project.py.

        command.append('--group=%s' % project_utilities.get_experiment())
        role = project_utilities.get_role()
        if self.probj.role != '':
            role = self.probj.role
        command.append('--role=%s' % role)
        if self.stobj.resource != '':
            command.append('--resource-provides=usage_model=%s' % self.stobj.resource)
        elif self.probj.resource != '':
            command.append('--resource-provides=usage_model=%s' % self.probj.resource)
        if self.stobj.lines != '':
            command.append('--lines=%s' % self.stobj.lines)
        elif self.probj.lines != '':
            command.append('--lines=%s' % self.probj.lines)
        if self.stobj.site != '':
            command.append('--site=%s' % self.stobj.site)
        if self.stobj.blacklist != '':
            command.append('--blacklist=%s' % self.stobj.blacklist)
        if self.stobj.cpu != 0:
            command.append('--cpu=%d' % self.stobj.cpu)
        if self.stobj.disk != '':
            command.append('--disk=%s' % self.stobj.disk)
        if self.stobj.memory != 0:
            command.append('--memory=%d' % self.stobj.memory)
        if self.probj.os != '':
            command.append('--OS=%s' % self.probj.os)
        if self.stobj.jobsub != '':
            for word in self.stobj.jobsub.split():
                command.append(word)
        opt = project_utilities.default_jobsub_submit_options()
        if opt != '':
            for word in opt.split():
                command.append(word)

        # Copy tarball containing fcl file and helpers.

        command.extend(['-f', 'dropbox://%s' % tmptar])

        # Batch script.

        workurl = "file://%s" % workscript
        command.append(workurl)

        # Add batch script options.

        command.extend([' --group', project_utilities.get_experiment()])
        command.extend([' -c', os.path.basename(self.fclpath)])
        command.extend([' --ups', project_utilities.get_ups_products()])
        if self.probj.release_tag != '':
            command.extend([' -r', self.probj.release_tag])
        command.extend([' -b', self.probj.release_qual])
        if self.probj.local_release_tar != '':
            command.extend([' --localtar', self.probj.local_release_tar])
        command.extend([' --outdir', self.stobj.outdir])
        command.extend([' --logdir', self.stobj.logdir])
        if self.stobj.schema != '':
            command.extend([' --sam_schema', self.stobj.schema])
        if self.stobj.init_script != '':
            command.extend([' --init-script', os.path.basename(self.stobj.init_script)])
        if self.stobj.init_source != '':
            command.extend([' --init-source', os.path.basename(self.stobj.init_source)])
        if self.stobj.end_script != '':
            command.extend([' --end-script', os.path.basename(self.stobj.end_script)])
        command.extend([' --init', project_utilities.get_setup_script_path()])
        if self.stobj.validate_on_worker == 1:
            print 'Validation will be done on the worker node %d' % self.stobj.validate_on_worker
            command.extend([' --validate'])
            command.extend([' --declare'])
        if self.stobj.copy_to_fts == 1:
            command.extend([' --copy'])
        command.extend(['--sam_station', project_utilities.get_experiment()])
        command.extend(['--sam_group', project_utilities.get_experiment()])
        command.extend(['--sam_defname', sam_defnames])
        command.extend(['--sam_project', sam_projects])

        # Invoke the job submission command and capture the output.

        print 'Invoke jobsub_submit'
        submit_timeout = 3600000
        q = Queue.Queue()
        jobinfo = subprocess.Popen(command, stdout=subprocess.PIPE, stderr=subprocess.PIPE)
        thread = threading.Thread(target=project_utilities.wait_for_subprocess, args=[jobinfo, q])
        thread.start()
        thread.join(timeout=submit_timeout)
        if thread.is_alive():
            jobinfo.terminate()
            thread.join()
        rc = q.get()
        jobout = q.get()
        joberr = q.get()

        # Clean up.

        if larbatch_posix.isdir(tmpdir):
            larbatch_posix.rmtree(tmpdir)
        if larbatch_posix.isdir(tmpworkdir):
            larbatch_posix.rmtree(tmpworkdir)

        # Test whether job submission succeeded.

        batchok = False
        if rc == 0:

            # Extract jobsub id from captured output.

            jobid = ''
            for line in jobout.split('\n'):
                if "JobsubJobId" in line:
                    jobid = line.strip().split()[-1]
            if jobid != '':
                batchok = True

        if batchok:

            # Batch job submission succeeded.

            print 'Batch job submission succeeded.'
            print 'Job id = %s' % jobid

            # Update merged_files table with information about this job submission.

            submit_time = datetime.datetime.strftime(datetime.datetime.now(), 
                                                     '%Y-%m-%d %H:%M:%S')
            for merge_id in self.merge_queue:
                q = '''UPDATE merged_files
                SET name=?,jobid=?,submit_time=?,sam_project=?,status=?
                WHERE id=?;'''
                c.execute(q, (output_names_dict[merge_id], jobid, submit_time,
                              sam_projects_dict[merge_id], 2, merge_id))

            # Done updating database in this function.

            self.conn.commit()

        else:

            # Batch job submission failed.

            print 'Batch job submission failed.'
            print jobout
            print joberr

            # Stop sam projects.

            for prj in sam_projects.split(':'):
                print 'Stopping sam project %s' % prj
                self.samweb.stopProject(prj)

        # Done.

        self.merge_queue = []
        return


    # Return the number of status 0 files in the database.

    def nstat0(self):
        c = self.conn.cursor()
        q = 'SELECT COUNT(*) FROM merged_files WHERE status=0'
        c.execute(q)
        row = c.fetchone()
        n0 = row[0]
        return n0

    # Return the number of status 2 files in the database.

    def nstat2(self):
        c = self.conn.cursor()
        q = 'SELECT COUNT(DISTINCT sam_project) FROM merged_files WHERE status=2'
        c.execute(q)
        row = c.fetchone()
        n0 = row[0]
        return n0


# Check whether a similar process is already running.
# Return true if yes.

def check_running(argv):

    result = 0

    # Look over pids in /proc.

    for pid in os.listdir('/proc'):
        if pid.isdigit() and int(pid) != os.getpid():
            procfile = os.path.join('/proc', pid)
            try:
                pstat = os.stat(procfile)

                # Only look at processes that match this process uid.

                if pstat.st_uid == os.getuid():

                    # Get command line.

                    cmdfile = os.path.join('/proc', pid, 'cmdline')
                    cmd = open(cmdfile).read()
                    words = cmd.split('\0')
                    if len(words) > 0 and words[0].endswith('merge.py'):
                        result = 1
                    if len(words) > 1 and \
                       words[0].endswith('python') and words[1].endswith('merge.py'):
                        result = 1
            except:
                pass

    # Done.

    return result


# Main procedure.

def main(argv):

    if check_running(argv):
        print 'Quitting because similar process is already running.'
        sys.exit(0)

    # Parse arguments.

    xmlfile = ''
    projectname = ''
    stagename = ''
    database = 'merge.db'
    defname = ''
    max_size = 2500000000
    min_size = 1000000000
    max_age = 3*24*3600
    min_status = 0
    max_status = 6

    args = argv[1:]
    while len(args) > 0:
        if args[0] == '-h' or args[0] == '--help' :
            help()
            return 0
        elif args[0] == '--xml' and len(args) > 1:
            xmlfile = args[1]
            del args[0:2]
        elif args[0] == '--project' and len(args) > 1:
            projectname = args[1]
            del args[0:2]
        elif args[0] == '--stage' and len(args) > 1:
            stagename = args[1]
            del args[0:2]
        elif args[0] == '--database' and len(args) > 1:
            database = args[1]
            del args[0:2]
        elif args[0] == '--defname' and len(args) > 1:
            defname = args[1]
            del args[0:2]
        elif args[0] == '--max_size' and len(args) > 1:
            max_size = int(args[1])
            del args[0:2]
        elif args[0] == '--min_size' and len(args) > 1:
            min_size = int(args[1])
            del args[0:2]
        elif args[0] == '--max_age' and len(args) > 1:
            if args[1][-1] == 'h' or args[1][-1] == 'H':
                max_age = 3600 * int(args[1][:-1])
            elif args[1][-1] == 'd' or args[1][-1] == 'D':
                max_age = 24 * 3600 * int(args[1][:-1])
            else:
                max_age = int(args[1])
            del args[0:2]
        elif args[0] == '--min_status' and len(args) > 1:
            min_status = int(args[1])
            del args[0:2]
        elif args[0] == '--max_status' and len(args) > 1:
            max_status = int(args[1])
            del args[0:2]
        else:
            print 'Unknown option %s' % args[0]
            return 1

    # Create merge engine.

    engine = MergeEngine(xmlfile, projectname, stagename, defname,
                         database, max_size, min_size, max_age,
                         min_status, max_status)
    if min_status == 0:
        n0 = engine.nstat0()
        if n0 == 0:
            engine.update_unmerged_files()
            engine.update_merges()
    engine.update_status()

    # Done.

    print '\nFinished.'
    return 0

if __name__ == '__main__':
    sys.exit(main(sys.argv))<|MERGE_RESOLUTION|>--- conflicted
+++ resolved
@@ -869,152 +869,6 @@
                                 print 'Maximum number of batch submissions exceeded.'
                                 break
                             print '%d batch submissions remaining.' % self.numjobs
-<<<<<<< HEAD
-                            self.numjobs -= 1
-
-                            # Query unmerged files associated with this merged files.
-
-                            unmerged_files = []
-                            q = 'SELECT name FROM unmerged_files WHERE merge_id=?'
-                            c.execute(q, (merge_id,))
-                            rows = c.fetchall()
-                            for row in rows:
-                                unmerged_files.append(row[0])
-
-                            # Query parents of unmerged files (i.e. grandparents of merged file).
-
-                            grandparents = set([])
-                            for unmerged_file in unmerged_files:
-                                md = self.samweb.getMetadata(unmerged_file)
-                                if md.has_key('parents'):
-                                    for parent in md['parents']:
-                                        pname = parent['file_name']
-                                        if not pname in grandparents:
-                                            grandparents.add(pname)
-
-                            # Append the grandparent set to the stage object.
-                            # This attribute is checked by experiment_utilities.get_sam_metadata
-
-                            if hasattr(self.stobj, 'mixparents'):
-                                delattr(self.stobj, 'mixparents')
-                            if len(grandparents) > 0:
-                                self.stobj.mixparents = grandparents
-
-                            # Query sam metadata from first unmerged file.
-                            # We will use this to generate metadata for merged files.
-
-                            md = self.samweb.getMetadata(unmerged_files[0])
-                            input_name = md['file_name']
-                            app_family = md['application']['family']
-                            app_version = md['application']['version']
-                            group = md['group']
-                            run_type = md['runs'][0][2]
-
-                            # Generate a unique output file name.
-                            # We do that in this script, rather than letting the batch
-                            # job pick the file name, so that we can properly update the
-                            # merged_files database table.  We use a name that roughly
-                            # matches the RootOutput pattern "%ifb_%tc_merged.root".
-
-                            tstr = datetime.datetime.strftime(datetime.datetime.now(), 
-                                                              '%Y%m%d%H%M%S')
-                            output_name = '%s_%s_merged.root' % (input_name.split('.')[0], tstr)
-
-                            # Keep this name short enough so that condor_lar.sh won't shorten it.
-
-                            if len(output_name) > 190:
-                                output_name = '%s_%s.root' % (output_name[:140], uuid.uuid4())
-                            print 'Assigning name %s' % output_name
-                            if len(output_name) > 190:
-                                print 'Output name is too long.'
-                                sys.exit(1)
-
-                            # Generate a fcl file customized for this merged file.
-
-                            if os.path.exists(self.fclpath):
-                                os.remove(self.fclpath)
-                            fcl = open(self.fclpath, 'w')
-                            fcl.write('process_name: Merge\n')
-                            fcl.write('services:\n')
-                            fcl.write('{\n')
-                            fcl.write('  scheduler: { defaultExceptions: false }\n')
-                            fcl.write('  FileCatalogMetadata:\n')
-                            fcl.write('  {\n')
-                            fcl.write('    applicationFamily: "%s"\n' % app_family)
-                            fcl.write('    applicationVersion: "%s"\n' % app_version)
-                            fcl.write('    fileType: "%s"\n' % file_type)
-                            fcl.write('    group: "%s"\n' % group)
-                            fcl.write('    runType: "%s"\n' % run_type)
-                            fcl.write('  }\n')
-                            fcl.write('}\n')
-                            fcl.write('source:\n')
-                            fcl.write('{\n')
-                            fcl.write('  module_type: RootInput\n')
-                            fcl.write('}\n')
-                            fcl.write('physics:\n')
-                            fcl.write('{\n')
-                            fcl.write('  stream1:  [ out1 ]\n')
-                            fcl.write('}\n')
-                            fcl.write('outputs:\n')
-                            fcl.write('{\n')
-                            fcl.write('  out1:\n')
-                            fcl.write('  {\n')
-                            fcl.write('    module_type: RootOutput\n')
-                            fcl.write('    fileName: "%s"\n' % output_name)
-                            fcl.write('    dataTier: "%s"\n' % data_tier)
-                            fcl.write('    streamName:  "%s"\n' % data_stream)
-                            fcl.write('    compressionLevel: 3\n')
-                            fcl.write('  }\n')
-                            fcl.write('}\n')
-                            fcl.write('microboone_tfile_metadata:\n')
-                            fcl.write('{\n')
-                            fcl.write('  JSONFileName: "ana_hist.root.json"\n')
-                            fcl.write('  GenerateTFileMetadata: false\n')
-                            fcl.write('  dataTier:  "root-tuple"\n')
-                            fcl.write('  fileFormat: "root"\n')
-                            fcl.write('}\n')
-                            fcl.close()
-
-                            # Make sam dataset for unmerged files.
-
-                            dim = 'file_name '
-                            first = True
-                            for unmerged_file in unmerged_files:
-                                if not first:
-                                    dim += ','
-                                first = False
-                                dim += unmerged_file
-
-                            defname='merge_%s' % uuid.uuid4()
-                            print 'Creating sam definition %s' % defname
-                            self.samweb.createDefinition(defname, dim,
-                                                         user=project_utilities.get_user(), 
-                                                         group=project_utilities.get_experiment())
-
-
-                            # Submit batch job.
-
-                            print 'Submitting batch job.'
-                            jobid, prjname = self.submit(defname, file_type, run_type, 
-                                                         data_tier, 
-                                                         ubproject, ubstage, ubversion)
-                            print 'Submitted batch job %s' % jobid
-                            print 'Sam project %s' % prjname
-
-                            # Update status in the merged_tables database table.
-                            # This is where we store the output file name.
-                            # We also store the project name and the jobid.
-                            # In principle, the project name is chosen by project.py,
-                            # but we know that project.py uses the sam default project name.
-
-                            submit_time = datetime.datetime.strftime(datetime.datetime.now(), 
-                                                                     '%Y-%m-%d %H:%M:%S')
-                            q = '''UPDATE merged_files
-                                   SET name=?,jobid=?,submit_time=?,sam_project=?,status=?
-                                   WHERE id=?;'''
-                            c.execute(q, (output_name, jobid, submit_time, prjname, 2, merge_id))
-                            self.conn.commit()
-=======
 
                             # Add this file to the merge queue.
 
@@ -1029,7 +883,6 @@
 
         if len(self.merge_queue) > 0:
             self.process_merge_queue()
->>>>>>> 5d478fbc
 
         # Done
 
