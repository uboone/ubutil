--- conflicted
+++ resolved
@@ -9,10 +9,6 @@
 
 UBOONE_BLUEARC_DATA="/uboone/data/"
 
-<<<<<<< HEAD
-# Sourcing this setup will add larsoft to $PRODUCTS
-
-=======
 # Make sure locale is reasonable.
 
 if [ x$LC_ALL = x ]; then
@@ -22,7 +18,6 @@
 
 # Sourcing this setup will add larsoft to $PRODUCTS
 
->>>>>>> f51fd2ce
 for dir in $FERMIOSG_LARSOFT_DIR
 do
   if [[ -f $dir/../setup_larsoft.sh ]]; then
