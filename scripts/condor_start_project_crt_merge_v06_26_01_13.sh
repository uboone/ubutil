#! /bin/bash
#------------------------------------------------------------------
#
# Purpose: A batch worker script for starting a sam project.
#
# Usage:
#
# condor_start_project_crt_merge_v06_26_01_13.sh [options]
#
# --sam_user <arg>    - Specify sam user (default $GRID_USER).
# --sam_group <arg>   - Specify sam group (required).
# --sam_station <arg> - Specify sam station (required).
# --sam_defname <arg> - Sam dataset definition name (required).
# --sam_project <arg> - Sam project name (required).
# --logdir <arg>      - Specify log directory (optional). 
# -g, --grid          - No effect (allowed for compatibility).
# --recur             - Recursive input dataset (force snapshot).
# --init <path>       - Absolute path of environment initialization script (optional).
# --max_files <n>     - Specify the maximum number of files to include in this project.
# --prestage_fraction - Fraction of files that should be prestaged.
#                       Specify as floating point number between 0 and 1.
#
# End options.
#
# Created: H. Greenlee, 10-May-2018
#
#------------------------------------------------------------------

# Parse arguments.

SAM_USER=$GRID_USER
SAM_GROUP=""
SAM_STATION=""
SAM_DEFNAME=""
SAM_PROJECT=""
LOGDIR=""
RECUR=0
INIT=""
MAX_FILES=0
PRESTAGE_FRACTION=0
IFDH_OPT=""

while [ $# -gt 0 ]; do
  case "$1" in

    # Help.
    -h|--help )
      awk '/^# Usage:/,/^# End options/{print $0}' $0 | cut -c3- | head -n -2
      exit
      ;;

    # Sam user.
    --sam_user )
      if [ $# -gt 1 ]; then
        SAM_USER=$2
        shift
      fi
      ;;

    # Sam group.
    --sam_group )
      if [ $# -gt 1 ]; then
        SAM_GROUP=$2
        shift
      fi
      ;;

    # Sam station.
    --sam_station )
      if [ $# -gt 1 ]; then
        SAM_STATION=$2
        shift
      fi
      ;;

    # Sam dataset definition name.
    --sam_defname )
      if [ $# -gt 1 ]; then
        SAM_DEFNAME=$2
        shift
      fi
      ;;

    # Sam project name.
    --sam_project )
      if [ $# -gt 1 ]; then
        SAM_PROJECT=$2
        shift
      fi
      ;;

    # Log directory.
    --logdir )
      if [ $# -gt 1 ]; then
        LOGDIR=$2
        shift
      fi
      ;;

    # Grid flag.
    -g|--grid )
      ;;

    # Recursive flag.
    --recur )
      RECUR=1
      ;;

    # Specify environment initialization script path.
    --init )
      if [ $# -gt 1 ]; then
        INIT=$2
        shift
      fi
      ;;

    # Specify the maximum number of files for this project.
    --max_files )
      if [ $# -gt 1 ]; then
        MAX_FILES=$2
        shift
      fi
      ;;

    # Specify fraction of files that should be prestaged.
    --prestage_fraction )
      if [ $# -gt 1 ]; then
        PRESTAGE_FRACTION=$2
        shift
      fi
      ;;

    # Other.
    * )
      echo "Unknown option $1"
      exit 1
  esac
  shift
done

# Done with arguments.

echo "Nodename: `hostname`"

# Check and print configuraiton options.

echo "Sam user: $SAM_USER"
echo "Sam group: $SAM_GROUP"
echo "Sam station: $SAM_STATION"
echo "Sam dataset definition: $SAM_DEFNAME"
echo "Sam project name: $SAM_PROJECT"
echo "Recursive flag: $RECUR"
echo "Prestage fraction: $PRESTAGE_FRACTION"

# Complain if SAM_STATION is not defined.

if [ x$SAM_STATION = x ]; then
  echo "Sam station was not specified (use option --sam_station)."
  exit 1
fi

# Complain if SAM_GROUP is not defined.

if [ x$SAM_GROUP = x ]; then
  echo "Sam group was not specified (use option --sam_group)."
  exit 1
fi

# Complain if SAM_DEFNAME is not defined.

if [ x$SAM_DEFNAME = x ]; then
  echo "Sam dataset was not specified (use option --sam_defname)."
  exit 1
fi

# Complain if SAM_PROJECT is not defined.

if [ x$SAM_PROJECT = x ]; then
  echo "Sam project name was not specified (use option --sam_project)."
  exit 1
fi

# Initialize ups products and mrb.

echo "Initializing ups and mrb."

if [ x$INIT != x ]; then
  if [ ! -f $INIT ]; then
    echo "Environment initialization script $INIT not found."
    exit 1
  fi
  echo "Sourcing $INIT"
  source $INIT
else
  echo "Sourcing setup_experiment.sh"
  source ${CONDOR_DIR_INPUT}/setup_experiment.sh
fi

echo PRODUCTS=$PRODUCTS

# Ifdh may already be setup by jobsub wrapper.
# If not, set it up here.

echo "IFDHC_DIR=$IFDHC_DIR"
if [ x$IFDHC_DIR = x ]; then
  echo "Setting up ifdhc, because jobsub did not set it up."
  setup ifdhc
fi
echo "IFDHC_DIR=$IFDHC_DIR"

# Setup sam_web_client, if not already done.

if [ x$SAM_WEB_CLIENT_DIR = x ]; then
  echo "Setting up sam_web_client."
  setup sam_web_client
fi
echo "SAM_WEB_CLIENT_DIR=$SAM_WEB_CLIENT_DIR"

# Set options for ifdh.

echo "IFDH_OPT=$IFDH_OPT"

# Create the scratch directory in the condor scratch diretory.
# Copied from condor_lBdetMC.sh.
# Scratch directory path is stored in $TMP.
# Scratch directory is automatically deleted when shell exits.

# Do not change this section.
# It creates a temporary working directory that automatically cleans up all
# leftover files at the end.
TMP=`mktemp -d ${_CONDOR_SCRATCH_DIR}/working_dir.XXXXXXXXXX`
TMP=${TMP:-${_CONDOR_SCRATCH_DIR}/working_dir.$$}

{ [[ -n "$TMP" ]] && mkdir -p "$TMP"; } || \
  { echo "ERROR: unable to create temporary directory!" 1>&2; exit 1; }
trap "[[ -n \"$TMP\" ]] && { rm -rf \"$TMP\"; }" 0
cd $TMP
# End of the section you should not change.

echo "Scratch directory: $TMP"

# Save the project name in a file.

echo $SAM_PROJECT > sam_project.txt

# Test whether project is already started.

samweb project-summary $SAM_PROJECT > /dev/null 2> /dev/null
started=$?
<<<<<<< HEAD

# Following section only if project is not already started.

if [ $started -ne 0 ]; then

=======

# Following section only if project is not already started.

if [ $started -ne 0 ]; then

>>>>>>> 05439fc7
  # Do some preliminary tests on the input dataset definition.
  # If dataset definition returns zero files at this point, abort the job.
  # If dataset definition returns too many files compared to --max_files, create
  # a new dataset definition by adding a "with limit" clause.

  nf=`ifdh translateConstraints "defname: $SAM_DEFNAME" | wc -l`
  if [ $nf -eq 0 ]; then
    echo "Input dataset $SAM_DEFNAME is empty."
    exit 1
  else
    echo "Input dataset contains $nf files."
  fi
  if [ $MAX_FILES -ne 0 -a $nf -gt $MAX_FILES ]; then 
    limitdef=${SAM_PROJECT}_limit_$MAX_FILES
<<<<<<< HEAD

    # Check whether limit def already exists.
    # Have to parse command output because ifdh returns wrong status.

    existdef=`ifdh describeDefinition $limitdef 2>/dev/null | grep 'Definition Name:' | wc -l`
    if [ $existdef -gt 0 ]; then
      echo "Using already created limited dataset definition ${limitdef}."
    else
      ifdh createDefinition $limitdef "defname: $SAM_DEFNAME with limit $MAX_FILES" $SAM_USER $SAM_GROUP

      # Assume command worked, because it returns the wrong status.

      echo "Created limited dataset definition ${limitdef}."
    fi

    # If we get to here, we know that we want to user $limitdef instead of $SAM_DEFNAME
    # as the input sam dataset definition.

=======

    # Check whether limit def already exists.
    # Have to parse command output because ifdh returns wrong status.

    existdef=`ifdh describeDefinition $limitdef 2>/dev/null | grep 'Definition Name:' | wc -l`
    if [ $existdef -gt 0 ]; then
      echo "Using already created limited dataset definition ${limitdef}."
    else
      ifdh createDefinition $limitdef "defname: $SAM_DEFNAME with limit $MAX_FILES" $SAM_USER $SAM_GROUP

      # Assume command worked, because it returns the wrong status.

      echo "Created limited dataset definition ${limitdef}."
    fi

    # If we get to here, we know that we want to user $limitdef instead of $SAM_DEFNAME
    # as the input sam dataset definition.

>>>>>>> 05439fc7
    SAM_DEFNAME=$limitdef
    nf=$MAX_FILES
  fi

  # If recursive flag, force snapshot of input dataset.

  forcedef=$SAM_DEFNAME
  if [ $RECUR -ne 0 ]; then
    echo "Forcing snapshot"
    forcedef=${SAM_DEFNAME}:force
  fi

  # Start the project.

  echo "Starting project ${SAM_PROJECT}."
  ifdh startProject $SAM_PROJECT $SAM_STATION $forcedef $SAM_USER $SAM_GROUP
  if [ $? -eq 0 ]; then
    echo "Project successfully started."
    started=0
  else
    echo "Start project error status $?"
  fi
fi

# Create a dataset definition corresponding to the project snapshot.
<<<<<<< HEAD

snapshotdefname=snapshot_${SAM_PROJECT}
ifdh createDefinition $snapshotdefname "snapshot_for_project_name $SAM_PROJECT" $SAM_USER $SAM_GROUP
if [ $? -ne 0 ]; then
  echo "Failed to create snapshot dataset definition ${snapshotdefname}."
  exit 1
fi
echo "Created snapshot dataset definition ${snapshotdefname}."

# Check the project snapshot.

=======

snapshotdefname=snapshot_${SAM_PROJECT}
ifdh createDefinition $snapshotdefname "snapshot_for_project_name $SAM_PROJECT" $SAM_USER $SAM_GROUP
if [ $? -ne 0 ]; then
  echo "Failed to create snapshot dataset definition ${snapshotdefname}."
  exit 1
fi
echo "Created snapshot dataset definition ${snapshotdefname}."

# Check the project snapshot.

>>>>>>> 05439fc7
nf=0
if [ $started -eq 0 ]; then
  nf=`ifdh translateConstraints "defname: $snapshotdefname" | wc -l`
  echo "Project snapshot contains $nf files."
fi

# Abort if snapshot contains zero files.  Stop project and eventually exit with error status.

if [ $started -eq 0 -a $nf -eq 0 ]; then
  echo "Stopping project."
  started=1
  PURL=`ifdh findProject $SAM_PROJECT $SAM_STATION`
  if [ x$PURL != x ]; then
    echo "Project url: $PURL"
    ifdh endProject $PURL
    if [ $? -eq 0 ]; then
      echo "Project successfully stopped."
    fi
  fi
fi

# Calculate the number of files to prestage.

npre=`echo "$PRESTAGE_FRACTION * $nf / 1" | bc`
echo "Will attempt to prestage $npre files."

# If number of prestage files is greater than zero, do prestage here.

if [ $npre -gt 0 ]; then

  # Generate name of prestage project.
  # Here we use a safe name that won't drain recursive datasets (unlike "samweb prestage-dataset").

  prjname=prestage_${SAM_PROJECT}
  echo "Prestage project: $prjname"

  # Start prestage project.

  ifdh startProject $prjname $SAM_STATION ${snapshotdefname}:latest $SAM_USER $SAM_GROUP
  if [ $? -ne 0 ]; then
    echo "Failed to start prestage project."
    exit 1
  fi
  echo "Prestage project started."

  # Get prestage project url.

  prjurl=`ifdh findProject $prjname $SAM_STATION`
  if [ x$prjurl = x ]; then
    echo "Unable to find url for project ${prjname}."
    exit 1
  fi

  # Start consumer process.

  node=`hostname`
  appfamily=prestage
  appname=prestage

  echo "Starting consumer process."
  cpid=`ifdh establishProcess $prjurl $appname 1 $node $SAM_USER $appfamily Prestage $npre`
  if [ x$cpid = x ]; then
    echo "Unable to start consumer process for project ${prjname}."
    exit 1
  fi
  echo "Prestage consumer process ${cpid} started."

  # Loop over files.

  n=0
  while true; do

    # Get next file.
    # When this command returns, the file is prestaged.

    fileurl=`ifdh getNextFile $prjurl $cpid`
    if [ $? -ne 0 -o x$fileurl = x ]; then
      echo "No more files."
      echo "$n files prestaged."
      break
    fi
    filename=`basename $fileurl`
    echo "$filename is prestaged."
    n=$(( $n + 1 ))

    # Release file.

    ifdh updateFileStatus $prjurl $cpid $filename consumed

  done

  # End consumer process.

  ifdh endProcess $prjurl $cpid
  echo "Prestage consumer process stopped."

  # End prestage project.

  ifdh endProject $prjurl
  echo "Prestage project stopped."

fi

# Prestage all matching CRT files.
<<<<<<< HEAD

# First loop over binary raw ancestors of files in snapshot and find matching crt binary files.

echo
echo "Files in snapshot:"
echo
ifdh translateConstraints "snapshot_for_project_name $SAM_PROJECT with availability physical"
echo
echo "Raw binary ancestors of snapshot files:"
echo

ifdh translateConstraints "file_type data and file_format binary% and data_tier raw and isancestorof: ( snapshot_for_project_name $SAM_PROJECT with availability physical )" > bin.txt
ifdh translateConstraints "file_type data and file_format binary% and data_tier raw and snapshot_for_project_name $SAM_PROJECT" >> bin.txt
while read bin
do
  echo $bin
  ifdh getMetadata $bin > md.txt
  start=`awk '/Start Time:/{print $3}' md.txt | cut -d+ -f1`
  end=`awk '/End Time:/{print $3}' md.txt | cut -d+ -f1`
  ifdh translateConstraints "file_type data and file_format crt-binaryraw and data_tier raw and start_time<='$start' and end_time>='$end'" >> crtraw.txt
done < bin.txt

# Loop over crt binary files and find matching crt swizzled files.

echo
echo "Matching CRT binary files:"
echo
sort -u crtraw.txt | while read crtbin
do
=======

# First loop over binary raw ancestors of files in snapshot and find matching crt binary files.

echo
echo "Files in snapshot:"
echo
ifdh translateConstraints "snapshot_for_project_name $SAM_PROJECT with availability physical"
echo
echo "Raw binary ancestors of snapshot files:"
echo

ifdh translateConstraints "file_type data and file_format binary% and data_tier raw and isancestorof: ( snapshot_for_project_name $SAM_PROJECT with availability physical )" > bin.txt
ifdh translateConstraints "file_type data and file_format binary% and data_tier raw and snapshot_for_project_name $SAM_PROJECT" >> bin.txt
while read bin
do
  echo $bin
  ifdh getMetadata $bin > md.txt
  start=`awk '/Start Time:/{print $3}' md.txt | cut -d+ -f1`
  end=`awk '/End Time:/{print $3}' md.txt | cut -d+ -f1`
  ifdh translateConstraints "file_type data and file_format crt-binaryraw and data_tier raw and start_time<='$end' and end_time>='$start'" >> crtraw.txt
done < bin.txt

# Loop over crt binary files and find matching crt swizzled files.

echo
echo "Matching CRT binary files:"
echo
sort -u crtraw.txt | while read crtbin
do
>>>>>>> 05439fc7
  echo $crtbin
  ifdh translateConstraints "file_type data and file_format artroot and ub_project.version prod_v06_26_01_13 and ischildof: ( file_name $crtbin )"  >> crt_swizzled.txt
done

echo
echo "Matching CRT swizzled files:"
echo
cat crt_swizzled.txt

ncrt=`cat crt_swizzled.txt | wc -l`
echo
echo "Number of CRT swizzled files $ncrt"
echo

# Prestage crt swizzled files.

if [ $ncrt -gt 0 ]; then
  crt_swizzled_files=(`cat crt_swizzled.txt`)
  crt_dim_files=`echo ${crt_swizzled_files[*]} | tr ' ' ,`
  defname=crt_$snapshotdefname
  echo "Creating dataset definition $defname"
  samweb create-definition $defname "file_name ${crt_dim_files}"
  samweb prestage-dataset --defname $defname
fi

# Stash all of the files we want to save in a local
# directory with a unique name.  Then copy this directory
# and its contents recursively.

if [ x$LOGDIR != x ]; then
  LOGDIR=`echo $LOGDIR | sed 's/@s/sam/'`
  OUTPUT_SUBDIR=${CLUSTER}_start
  mkdir $OUTPUT_SUBDIR
  for outfile in *; do
    if [ $outfile != $OUTPUT_SUBDIR ]; then
      mv $outfile $OUTPUT_SUBDIR
    fi
  done
  echo "ifdh cp -r $IFDH_OPT $OUTPUT_SUBDIR ${LOGDIR}/$OUTPUT_SUBDIR"
  ifdh cp -r $IFDH_OPT $OUTPUT_SUBDIR ${LOGDIR}/$OUTPUT_SUBDIR
  if [ $? -ne 0 ]; then
    echo "ifdh cp failed with status ${stat}."
    exit $stat
  fi 
fi

# Done.  Set exit status to reflect whether project was started (0=success).

exit $started<|MERGE_RESOLUTION|>--- conflicted
+++ resolved
@@ -247,19 +247,11 @@
 
 samweb project-summary $SAM_PROJECT > /dev/null 2> /dev/null
 started=$?
-<<<<<<< HEAD
 
 # Following section only if project is not already started.
 
 if [ $started -ne 0 ]; then
 
-=======
-
-# Following section only if project is not already started.
-
-if [ $started -ne 0 ]; then
-
->>>>>>> 05439fc7
   # Do some preliminary tests on the input dataset definition.
   # If dataset definition returns zero files at this point, abort the job.
   # If dataset definition returns too many files compared to --max_files, create
@@ -274,7 +266,6 @@
   fi
   if [ $MAX_FILES -ne 0 -a $nf -gt $MAX_FILES ]; then 
     limitdef=${SAM_PROJECT}_limit_$MAX_FILES
-<<<<<<< HEAD
 
     # Check whether limit def already exists.
     # Have to parse command output because ifdh returns wrong status.
@@ -293,26 +284,6 @@
     # If we get to here, we know that we want to user $limitdef instead of $SAM_DEFNAME
     # as the input sam dataset definition.
 
-=======
-
-    # Check whether limit def already exists.
-    # Have to parse command output because ifdh returns wrong status.
-
-    existdef=`ifdh describeDefinition $limitdef 2>/dev/null | grep 'Definition Name:' | wc -l`
-    if [ $existdef -gt 0 ]; then
-      echo "Using already created limited dataset definition ${limitdef}."
-    else
-      ifdh createDefinition $limitdef "defname: $SAM_DEFNAME with limit $MAX_FILES" $SAM_USER $SAM_GROUP
-
-      # Assume command worked, because it returns the wrong status.
-
-      echo "Created limited dataset definition ${limitdef}."
-    fi
-
-    # If we get to here, we know that we want to user $limitdef instead of $SAM_DEFNAME
-    # as the input sam dataset definition.
-
->>>>>>> 05439fc7
     SAM_DEFNAME=$limitdef
     nf=$MAX_FILES
   fi
@@ -338,7 +309,6 @@
 fi
 
 # Create a dataset definition corresponding to the project snapshot.
-<<<<<<< HEAD
 
 snapshotdefname=snapshot_${SAM_PROJECT}
 ifdh createDefinition $snapshotdefname "snapshot_for_project_name $SAM_PROJECT" $SAM_USER $SAM_GROUP
@@ -350,19 +320,6 @@
 
 # Check the project snapshot.
 
-=======
-
-snapshotdefname=snapshot_${SAM_PROJECT}
-ifdh createDefinition $snapshotdefname "snapshot_for_project_name $SAM_PROJECT" $SAM_USER $SAM_GROUP
-if [ $? -ne 0 ]; then
-  echo "Failed to create snapshot dataset definition ${snapshotdefname}."
-  exit 1
-fi
-echo "Created snapshot dataset definition ${snapshotdefname}."
-
-# Check the project snapshot.
-
->>>>>>> 05439fc7
 nf=0
 if [ $started -eq 0 ]; then
   nf=`ifdh translateConstraints "defname: $snapshotdefname" | wc -l`
@@ -467,37 +424,6 @@
 fi
 
 # Prestage all matching CRT files.
-<<<<<<< HEAD
-
-# First loop over binary raw ancestors of files in snapshot and find matching crt binary files.
-
-echo
-echo "Files in snapshot:"
-echo
-ifdh translateConstraints "snapshot_for_project_name $SAM_PROJECT with availability physical"
-echo
-echo "Raw binary ancestors of snapshot files:"
-echo
-
-ifdh translateConstraints "file_type data and file_format binary% and data_tier raw and isancestorof: ( snapshot_for_project_name $SAM_PROJECT with availability physical )" > bin.txt
-ifdh translateConstraints "file_type data and file_format binary% and data_tier raw and snapshot_for_project_name $SAM_PROJECT" >> bin.txt
-while read bin
-do
-  echo $bin
-  ifdh getMetadata $bin > md.txt
-  start=`awk '/Start Time:/{print $3}' md.txt | cut -d+ -f1`
-  end=`awk '/End Time:/{print $3}' md.txt | cut -d+ -f1`
-  ifdh translateConstraints "file_type data and file_format crt-binaryraw and data_tier raw and start_time<='$start' and end_time>='$end'" >> crtraw.txt
-done < bin.txt
-
-# Loop over crt binary files and find matching crt swizzled files.
-
-echo
-echo "Matching CRT binary files:"
-echo
-sort -u crtraw.txt | while read crtbin
-do
-=======
 
 # First loop over binary raw ancestors of files in snapshot and find matching crt binary files.
 
@@ -527,7 +453,6 @@
 echo
 sort -u crtraw.txt | while read crtbin
 do
->>>>>>> 05439fc7
   echo $crtbin
   ifdh translateConstraints "file_type data and file_format artroot and ub_project.version prod_v06_26_01_13 and ischildof: ( file_name $crtbin )"  >> crt_swizzled.txt
 done
