--- conflicted
+++ resolved
@@ -203,8 +203,6 @@
 # to be assigned to either a single run or a run group, possibly because the sam metadata 
 # of the file being merged contains multiple incompatible run numbers.
 #
-<<<<<<< HEAD
-=======
 #
 #
 # Throttling sam queries.
@@ -217,7 +215,6 @@
 # modification times ("touches") hidden file .merge2.query.<hostname>.  
 # 
 #
->>>>>>> a5a9fb83
 ######################################################################
 
 from __future__ import print_function
@@ -1115,15 +1112,9 @@
 
         if run in self.good_runs:
             result = 'good'
-<<<<<<< HEAD
 
         return result
 
-=======
-
-        return result
-
->>>>>>> a5a9fb83
 
     # Get epoch of specified run.
 
