--- conflicted
+++ resolved
@@ -862,11 +862,7 @@
    // Note: for now, nuvtxx/nuvtxy/nuvtxz are only available in analysistree from pandoraNu
    // So only make these plots for pandoraNu!
    // Also do pandora for consolidated output (I think this will work...)
-<<<<<<< HEAD
-   if (tracking_algorithm == "pandoraNu" || tracking_algorithm == "pandora"){
-=======
    if (tracking_algorithm == "pandoraNu" || tracking_algorithm == "pandora" || tracking_algorithm == "pandoraTrack"){
->>>>>>> ce1682fc
      hvector.push_back(*hvertres);
      comments.push_back("Distance between true vertex position and reconstructed vertex position. In theory should peak at 0, but usually we see the peak is actually in the second bin (0.5-1 cm). This is nothing to worry about. Width tells you about the resolution.");
    }
@@ -963,11 +959,7 @@
      // Note: for now, nuvtxx/nuvtxy/nuvtxz are only available in analysistree from pandoraNu
      // So only make these plots for pandoraNu!
      // Also do pandora for consolidated output (I think this will work...)
-<<<<<<< HEAD
-     if (tracking_algorithm == "pandoraNu" || tracking_algorithm == "pandora"){
-=======
      if (tracking_algorithm == "pandoraNu" || tracking_algorithm == "pandora" || tracking_algorithm == "pandoraTrack"){
->>>>>>> ce1682fc
        hvector.push_back(*hvertresx);
        hvector.push_back(*hvertresy);
        hvector.push_back(*hvertresz);
@@ -1229,15 +1221,10 @@
 	}
 	}
 
-<<<<<<< HEAD
-	std::vector<std::string> algorithm = { "pandora" };
-	if ( short_long == "long" ) {
-=======
 	std::vector<std::string> algorithm = { "pandoraTrack" };
 	if ( short_long == "long" ) {
         	algorithm.push_back ( "pandoraShower" );
 		algorithm.push_back ( "pandora" );
->>>>>>> ce1682fc
 	        algorithm.push_back ( "pandoraNu" );
 	        algorithm.push_back ( "pandoraKalmanTrack" );
 		algorithm.push_back ( "pmtrack" );
