#include <iostream>
#include <fstream>
#include <string>

#include "TChain.h"
#include "TH1.h"
#include "TFile.h"
#include "TCanvas.h"
#include "TLegend.h"
#include "TPaveText.h"
#include "TAxis.h"
#include "TROOT.h"
#include "TStyle.h"

#include "getMax.C"
#include "setStyle.C"
#include "setStyleRatio.C"
#include "setLegend.C"
#include "calculateChiSqDistance.C"
#include "getNBins.C"
#include "textWrap.C"

void getTrackInformation(TString file1name, TString file1_dataormc, TString file1_label, TString file2name, TString file2_dataormc, TString file2_label, TString outDir, int compType, int isCI, float chisqNotifierCut, float trackLengthCut) {

  // define output
  TString outputFile(outDir+"fOutputTracks.root");
  TFile f_output(outputFile,"RECREATE");

  // define input
  TChain *fChainFile1 = new TChain("analysistree/anatree");
  TChain *fChainFile2 = new TChain("analysistree/anatree");
  fChainFile1->Add(file1name);
  fChainFile2->Add(file2name);

  //
  // track and vertex information
  //

  TCanvas *c1 = new TCanvas("c1", "c1", 500, 500);
  TPad *topPad = new TPad("topPad", "", 0.005, 0.3, 0.995, 0.995);
  TPad *bottomPad = new TPad("bottomPad", "", 0.005, 0.005, 0.995, 0.3);
  topPad->SetBottomMargin(0.02);
  bottomPad->SetTopMargin(0.0);
  bottomPad->SetBottomMargin(0.18);
  bottomPad->SetGridy();
  topPad->Draw();
  bottomPad->Draw();
  topPad->cd();

  std::vector< std::string > algoNames;
  std::vector< std::string > trackPlotNames;
  std::vector< std::vector< double > > trackPlotValues;
  std::vector< std::vector< std::string > > comments;

  if (isCI == true){

<<<<<<< HEAD
    algoNames = {"pandora"};
=======
    algoNames = {"pandoraTrack"};
>>>>>>> ce1682fc

    trackPlotNames = {
      "ntracks",
      "trktheta",
      "trkphi",
      "trkntraj"
    };

    trackPlotValues = {
      /*ntracks*/     {30.0, 0.0, 30.0},
      /*trktheta*/  {50.0, 0.0, 3.3},
      /*trkphi*/  {50.0, -3.3, 3.3},
      /*trkntraj*/ {150,0.0,3000}
    };

    comments = {
<<<<<<< HEAD
      /*ntracks_pandora*/ {"ntracks_pandora. Number of tracks reconstructed by the pandora algorithm.",
      /*trktheta_pandora*/ "trktheta_pandora. Track theta angle for tracks greater than 5 cm in length, as reconstructed by pandora. Theta = 0 means the track is going in the beam direction, Theta  = pi means the track is going in the anti-beam direction.",
      /*trkphi_pandora*/ "trkphi_pandora. Track phi angle for tracks greater than 5 cm in length, as reconstructed by pandora. Phi = -pi/2 means the track is downwards-going, Phi = pi/2 means the track is upwards-going. ",
      /*trkntraj_pandora*/ "trkntraj_pandora. Number of trajectory points per track in the pandora algorithm. There is a one-to-one correspondence between trajectory points and hits so this also represents the number of hits per track."}
=======
      /*ntracks_pandoraTrack*/ {"ntracks_pandoraTrack. Number of tracks reconstructed by the pandoraTrack algorithm.",
      /*trktheta_pandoraTrack*/ "trktheta_pandoraTrack. Track theta angle for tracks greater than 5 cm in length, as reconstructed by pandoraTrack. Theta = 0 means the track is going in the beam direction, Theta  = pi means the track is going in the anti-beam direction.",
      /*trkphi_pandoraTrack*/ "trkphi_pandoraTrack. Track phi angle for tracks greater than 5 cm in length, as reconstructed by pandoraTrack. Phi = -pi/2 means the track is downwards-going, Phi = pi/2 means the track is upwards-going. ",
      /*trkntraj_pandoraTrack*/ "trkntraj_pandoraTrack. Number of trajectory points per track in the pandoraTrack algorithm. There is a one-to-one correspondence between trajectory points and hits so this also represents the number of hits per track."}
>>>>>>> ce1682fc
    };

  }

  else{
    // define vector of algo names
<<<<<<< HEAD
    algoNames = {"pandoraNu", "pandoraKalmanTrack", "pmtrack", "pandoraKalmanShower","pandora"};
=======
    algoNames = {"pandoraNu", "pandoraKalmanTrack", "pmtrack", "pandoraKalmanShower","pandora","pandoraTrack"};
>>>>>>> ce1682fc

    // and define plots
    trackPlotNames = {
      "ntracks",
      "trkstartx",
      "trkendx",
      "trkstarty",
      "trkendy",
      "trkstartz",
      "trkendz",
      "trklen",
      "trkntraj",
      "trktheta",
      "trkthetaxz",
      "trkthetayz",
      "trkphi",
      "nvtx",
      "vtxx",
      "vtxy",
      "vtxz"};


    trackPlotValues = {
      /*ntracks*/     {30.0, 0, 30.0},
      /*trkstartx*/   {50.0, -100.0, 350.0},
      /*trkendx*/     {50.0, -100.0, 350.0},
      /*trkstarty*/   {50.0, -130.0, 130.0},
      /*trkendy*/     {50.0, -130.0, 130.0},
      /*trkstartz*/   {50.0, -50.0, 1100.0},
      /*trkendz*/     {50.0, -50.0, 1100.0},
      /*trklen*/      {50.0, 0.0, 700.0},
      /*trkntraj*/    {150,  0.0, 3000},
      /*trktheta*/    {50.0, 0.0, 3.3},
      /*trkthetaxz*/  {50.0, -3.3, 3.3},
      /*trkthetayz*/  {50.0, -3.3, 3.3},
      /*trkphi*/      {50.0, -3.3, 3.3},
      /*nvtx*/        {100.0, 0, 100.0},
      /*vtxx*/        {50, -100.0, 350.0},
      /*vtxy*/        {50, -130.0, 130.0},
      /*vtxz*/        {50, -50.0, 1100.0}};
  }

  for (int i = 0; i < algoNames.size(); i++ ) {

    for (int j = 0; j < trackPlotNames.size(); j++) {
      // histogram styling
      TString yAxisTitle("# Tracks");

      if (((trackPlotNames[j] == "nvtx") | (trackPlotNames[j] == "vtxx") | (trackPlotNames[j] == "vtxy") | (trackPlotNames[j] == "vtxz"))){

        yAxisTitle = "# Vertices [arb]";

        if (algoNames[i] == "pandoraNuPMA"){
          algoNames[i] = "pmtrack";

          if (trackPlotNames[j] == "nvtxx"){

            trackPlotValues[i] = {100, 0, 500.0};

          }
        }
      }

<<<<<<< HEAD
      if ((algoNames[i] == "pandoraCosmic" || algoNames[i] == "pandora") && trackPlotNames[j] == "nvtx"){
=======
      if ((algoNames[i] == "pandoraCosmic" || algoNames[i] == "pandora" || algoNames[i] == "pandoraTrack") && trackPlotNames[j] == "nvtx"){
>>>>>>> ce1682fc

        trackPlotValues[j] = {100,0,300};

      }

<<<<<<< HEAD
      if ((algoNames[i] == "pandoraCosmic" || algoNames[i] == "pandoraCosmicKalmanTrack" || algoNames[i] == "pandoraCosmicKHit" || algoNames[i] == "pmtrack" || algoNames[i] == "pandora") && trackPlotNames[j] == "ntracks"){
=======
      if ((algoNames[i] == "pandoraCosmic" || algoNames[i] == "pandoraCosmicKalmanTrack" || algoNames[i] == "pandoraCosmicKHit" || algoNames[i] == "pmtrack" || algoNames[i] == "pandora" || algoNames[i] == "pandoraTrack") && trackPlotNames[j] == "ntracks"){
>>>>>>> ce1682fc

        trackPlotValues[j] = {50.0, 0, 100.0};

      }

      TString fileName(trackPlotNames[j]+"_"+algoNames[i]);

      TH1D *hFile1 = new TH1D(fileName+"_file1", "", (int)trackPlotValues[j][0], trackPlotValues[j][1], trackPlotValues[j][2]);
      TH1D *hFile2 = new TH1D(fileName+"_file2", "", (int)trackPlotValues[j][0], trackPlotValues[j][1], trackPlotValues[j][2]);

      TString file1DrawString(fileName+" >> "+fileName+"_file1");
      TString file2DrawString(fileName+" >> "+fileName+"_file2");
      TString cutValue = Form("%g", trackLengthCut);
      TString lengthCutString("trklen_"+algoNames[i]+" > "+cutValue);

      if (trackPlotNames[j] == "ntracks"){
        fChainFile1->Draw(file1DrawString);
        fChainFile2->Draw(file2DrawString);
      }
      else{
        fChainFile1->Draw(file1DrawString, lengthCutString);
        fChainFile2->Draw(file2DrawString, lengthCutString);
      }

      // Keep error while scaling
      hFile1->Sumw2();
      hFile2->Sumw2();

      // arb units, make sure to include underflow and overflow
      if (hFile1->Integral() > 0 && compType == 0) {
        hFile1->Scale(1./(hFile1->Integral()+hFile1->GetBinContent(0)+hFile1->GetBinContent(hFile1->GetNbinsX()+1)));
      }

      if (hFile2->Integral() > 0 && compType == 0) {
        hFile2->Scale(1./(hFile2->Integral()+hFile2->GetBinContent(0)+hFile2->GetBinContent(hFile2->GetNbinsX()+1)));
      }

      // set max extent of histogram
      double maxext = getMax(hFile1, hFile2);

      // here 0 = nominal

      if (file1_dataormc == "DATA" && file2_dataormc == "MC"){

        setStyle(hFile1, 0, yAxisTitle);
        setStyle(hFile2, 1, yAxisTitle);

        topPad->cd();
        // draw MC histo error bars...
        hFile2->Draw("e2");
        hFile2->GetYaxis()->SetRangeUser(0,maxext);

        // clone, and draw as histogram
        TH1F* hFile2c = (TH1F*)hFile2->Clone("hFile2c");
        hFile2c->SetDirectory(0);
        hFile2c->SetFillColor(0);
        hFile2c->Draw("hist same");

        // and data
        hFile1->Draw("e1same");

        hFile2->GetXaxis()->SetTitle((trackPlotNames[j]).c_str());
        setLegend(hFile1, 0, file1_label, hFile2, 1, file2_label);

        bottomPad->cd();
        TH1D *ratioPlotFile2 = (TH1D*)hFile2->Clone("ratioPlotFile2");
        ratioPlotFile2->Add(hFile2, -1);
        ratioPlotFile2->GetYaxis()->SetRangeUser(-1,1);
        ratioPlotFile2->Divide(hFile2);

        setStyleRatio(ratioPlotFile2, file1_label, file2_label);

        ratioPlotFile2->Draw("hist");
        TH1D* ratioPlotFile2C = (TH1D*)ratioPlotFile2->Clone("ratioPlotFile2C");
        ratioPlotFile2C->SetFillColor(0);
        ratioPlotFile2C->Draw("histsame");

        TH1D *ratioPlotFile1 = (TH1D*)hFile1->Clone("ratioPlotFile1");
        ratioPlotFile1->Add(hFile2, -1);
        ratioPlotFile1->Divide(hFile2);
        ratioPlotFile1->Draw("e1same");

      }
      else if (file1_dataormc == "MC" && file2_dataormc == "MC"){
        setStyle(hFile1, 3, yAxisTitle);
        setStyle(hFile2, 1, yAxisTitle);
        topPad->cd();

        // draw MC histo error bars...
        hFile2->Draw("e2");
        hFile2->GetYaxis()->SetRangeUser(0,maxext);

        // clone, and draw as histogram
        TH1F* hFile2c = (TH1F*)hFile2->Clone("hFile2c");
        hFile2c->SetDirectory(0);
        hFile2c->SetFillColor(0);
        hFile2c->Draw("hist same");

        // and data
        hFile1->Draw("e2same");
        TH1F* hFile1c = (TH1F*)hFile1->Clone("hFile1c");
        hFile1c->SetDirectory(0);
        hFile1c->SetFillColor(0);
        hFile1c->Draw("hist same");

        hFile2->GetXaxis()->SetTitle((trackPlotNames[j]).c_str());
        setLegend(hFile1, 3, file1_label, hFile2, 1, file2_label);

        bottomPad->cd();
        TH1D *ratioPlotFile2 = (TH1D*)hFile2->Clone("ratioPlotFile2");
        ratioPlotFile2->Add(hFile2, -1);
        ratioPlotFile2->Divide(hFile2);
        setStyleRatio(ratioPlotFile2, file1_label, file2_label);
        ratioPlotFile2->GetYaxis()->SetRangeUser(-1,1);
        ratioPlotFile2->Draw("hist");
        TH1D* ratioPlotFile2C = (TH1D*)ratioPlotFile2->Clone("ratioPlotFile2C");
        ratioPlotFile2C->SetFillColor(0);
        ratioPlotFile2C->Draw("histsame");

        TH1D *ratioPlotFile1 = (TH1D*)hFile1->Clone("ratioPlotFile1");
        ratioPlotFile1->Add(hFile2, -1);
        ratioPlotFile1->Divide(hFile2);
        ratioPlotFile1->Draw("e2same");
        TH1D* ratioPlotFile1C = (TH1D*)ratioPlotFile1->Clone("ratioPlotFile1C");
        ratioPlotFile1C->SetFillColor(0);
        ratioPlotFile1C->Draw("histsame");

      }
      else if (file1_dataormc == "DATA" && file2_dataormc == "DATA"){
        setStyle(hFile1, 0, yAxisTitle);
        setStyle(hFile2, 2, yAxisTitle);
        topPad->cd();

        hFile2->Draw("e1");
        hFile2->GetYaxis()->SetRangeUser(0,maxext);
        hFile1->Draw("e1same");

        setLegend(hFile1, 0, file1_label, hFile2, 2, file2_label);

        bottomPad->cd();
        TH1D *ratioPlotFile2 = (TH1D*)hFile2->Clone("ratioPlotFile2");
        ratioPlotFile2->Add(hFile2, -1);
        ratioPlotFile2->Divide(hFile2);
        setStyleRatio(ratioPlotFile2, file1_label, file2_label);
        ratioPlotFile2->GetYaxis()->SetRangeUser(-1,1);
        ratioPlotFile2->Draw("hist");

        TH1D *ratioPlotFile1 = (TH1D*)hFile1->Clone("ratioPlotFile1");
        ratioPlotFile1->Add(hFile2, -1);
        ratioPlotFile1->Divide(hFile2);
        ratioPlotFile1->Draw("e1same");

      }

      double chisqv = calculatePearsonChiSq(hFile1, hFile2);
      int nBins = std::max(getNBins(hFile1),getNBins(hFile2))-1;
      TString chisq = Form("Shape #chi^{2}/No. Bins - 1: %g / %i", chisqv,nBins);
      TString chisqNDF = Form("= %g",chisqv/nBins);
      topPad->cd();
      TPaveText *pt = new TPaveText(0.4, 0.78, 0.9, 0.88, "NDC");
      pt->AddText(chisq);
      pt->AddText(chisqNDF);
      pt->SetFillStyle(0);
      pt->SetBorderSize(0);
      pt->SetTextAlign(31);
      pt->Draw("same");

      double totalEntries1 = hFile1->Integral() + hFile1->GetBinContent(0) + hFile1->GetBinContent(hFile1->GetNbinsX()+1);
      double underflowFrac1 = hFile1->GetBinContent(0)/totalEntries1;
      double overflowFrac1 =  hFile1->GetBinContent(hFile1->GetNbinsX()+1)/totalEntries1;

      double totalEntries2 = hFile2->Integral() + hFile2->GetBinContent(0) + hFile2->GetBinContent(hFile2->GetNbinsX()+1);
      double underflowFrac2 = hFile2->GetBinContent(0)/totalEntries2;
      double overflowFrac2 = hFile2->GetBinContent(hFile2->GetNbinsX()+1)/totalEntries2;

      TString underOver1 = Form("UF: %g  OF: %g", file1_label, underflowFrac1, overflowFrac1);
      TString underOver2 = Form("UF: %g  OF: %g", file2_label, underflowFrac2, overflowFrac2);

      TPaveText *pt_ufofl = new TPaveText(0.5, 0.73, 0.9, 0.78, "NDC");
      pt_ufofl->AddText(file1_label+"/"+underOver1);
      pt_ufofl->SetFillStyle(0);
      pt_ufofl->SetBorderSize(0);
      pt_ufofl->SetTextAlign(31);
      pt_ufofl->Draw("same");

      TPaveText *pt_ufofr = new TPaveText(0.5, 0.68, 0.9, 0.73, "NDC");
      pt_ufofr->AddText(file2_label+"/"+underOver2);
      pt_ufofr->SetFillStyle(0);
      pt_ufofr->SetBorderSize(0);
      pt_ufofr->SetTextAlign(31);
      pt_ufofr->Draw("same");

      TPaveText *pt2 = new TPaveText(0.1, 0.83, 0.5, 0.88, "NDC");
      pt2->AddText(file1_dataormc+"/"+file2_dataormc);
      pt2->SetFillStyle(0);
      pt2->SetBorderSize(0);
      pt2->SetTextAlign(11);
      pt2->Draw("same");

      if (isCI){
        std::ofstream commentsFile;
        commentsFile.open(outDir+"1TRACK_"+fileName+".comment");
        textWrap(comments.at(i).at(j),commentsFile,70) ;
        commentsFile.close();
      }

      // Print all chi2 values to a file for tracking over time
      std::ofstream ChisqFile;
      ChisqFile.open(outDir+"ChisqValues.txt", std::ios_base::app);
      ChisqFile << fileName << " " << chisqv/(double)nBins << "\n";
      ChisqFile.close();

      // Print names of plots with high chi2 to a separate file
      if (chisqv/(double)nBins >= chisqNotifierCut){

        std::ofstream highChisqFile;
        highChisqFile.open(outDir+"highChisqPlots.txt", std::ios_base::app);
        highChisqFile << fileName <<  " " << chisqv/(double)nBins << " is larger than "<< chisqNotifierCut << "\n";
        highChisqFile.close();

    		// If chisq is large, change background colour of canvas to make it really obvious
    		c1->SetFillColor(kOrange-2);
    		topPad->SetFillColor(kOrange-2);
    		bottomPad->SetFillColor(kOrange-2);

      }
      else{ // Canvas background should be white
        c1->SetFillColor(kWhite);
    		topPad->SetFillColor(kWhite);
    		bottomPad->SetFillColor(kWhite);
      }

      TString saveString = Form(outDir+"1TRACK_"+fileName+".png");
      c1->SaveAs(saveString, "png");

      hFile1->Write();
      hFile2->Write();
    }
  }

  f_output.Close();

}

int main(int argc, char* argv[]){

  TString file1name(argv[1]);
  TString file1_dataormc(argv[2]);
  TString file1_label(argv[3]);
  TString file2name(argv[4]);
  TString file2_dataormc(argv[5]);
  TString file2_label(argv[6]);
  TString outDir(argv[7]);
  int compType = atoi(argv[8]);
  int isCI = atoi(argv[9]);
  float chisqNotifierCut = atof(argv[10]);
  float trackLengthCut = atof(argv[11]);

  getTrackInformation(file1name, file1_dataormc, file1_label, file2name, file2_dataormc, file2_label, outDir, compType, isCI, chisqNotifierCut, trackLengthCut);
  return 0;

}<|MERGE_RESOLUTION|>--- conflicted
+++ resolved
@@ -54,11 +54,7 @@
 
   if (isCI == true){
 
-<<<<<<< HEAD
-    algoNames = {"pandora"};
-=======
     algoNames = {"pandoraTrack"};
->>>>>>> ce1682fc
 
     trackPlotNames = {
       "ntracks",
@@ -75,28 +71,17 @@
     };
 
     comments = {
-<<<<<<< HEAD
-      /*ntracks_pandora*/ {"ntracks_pandora. Number of tracks reconstructed by the pandora algorithm.",
-      /*trktheta_pandora*/ "trktheta_pandora. Track theta angle for tracks greater than 5 cm in length, as reconstructed by pandora. Theta = 0 means the track is going in the beam direction, Theta  = pi means the track is going in the anti-beam direction.",
-      /*trkphi_pandora*/ "trkphi_pandora. Track phi angle for tracks greater than 5 cm in length, as reconstructed by pandora. Phi = -pi/2 means the track is downwards-going, Phi = pi/2 means the track is upwards-going. ",
-      /*trkntraj_pandora*/ "trkntraj_pandora. Number of trajectory points per track in the pandora algorithm. There is a one-to-one correspondence between trajectory points and hits so this also represents the number of hits per track."}
-=======
       /*ntracks_pandoraTrack*/ {"ntracks_pandoraTrack. Number of tracks reconstructed by the pandoraTrack algorithm.",
       /*trktheta_pandoraTrack*/ "trktheta_pandoraTrack. Track theta angle for tracks greater than 5 cm in length, as reconstructed by pandoraTrack. Theta = 0 means the track is going in the beam direction, Theta  = pi means the track is going in the anti-beam direction.",
       /*trkphi_pandoraTrack*/ "trkphi_pandoraTrack. Track phi angle for tracks greater than 5 cm in length, as reconstructed by pandoraTrack. Phi = -pi/2 means the track is downwards-going, Phi = pi/2 means the track is upwards-going. ",
       /*trkntraj_pandoraTrack*/ "trkntraj_pandoraTrack. Number of trajectory points per track in the pandoraTrack algorithm. There is a one-to-one correspondence between trajectory points and hits so this also represents the number of hits per track."}
->>>>>>> ce1682fc
     };
 
   }
 
   else{
     // define vector of algo names
-<<<<<<< HEAD
-    algoNames = {"pandoraNu", "pandoraKalmanTrack", "pmtrack", "pandoraKalmanShower","pandora"};
-=======
     algoNames = {"pandoraNu", "pandoraKalmanTrack", "pmtrack", "pandoraKalmanShower","pandora","pandoraTrack"};
->>>>>>> ce1682fc
 
     // and define plots
     trackPlotNames = {
@@ -160,21 +145,13 @@
         }
       }
 
-<<<<<<< HEAD
-      if ((algoNames[i] == "pandoraCosmic" || algoNames[i] == "pandora") && trackPlotNames[j] == "nvtx"){
-=======
       if ((algoNames[i] == "pandoraCosmic" || algoNames[i] == "pandora" || algoNames[i] == "pandoraTrack") && trackPlotNames[j] == "nvtx"){
->>>>>>> ce1682fc
 
         trackPlotValues[j] = {100,0,300};
 
       }
 
-<<<<<<< HEAD
-      if ((algoNames[i] == "pandoraCosmic" || algoNames[i] == "pandoraCosmicKalmanTrack" || algoNames[i] == "pandoraCosmicKHit" || algoNames[i] == "pmtrack" || algoNames[i] == "pandora") && trackPlotNames[j] == "ntracks"){
-=======
       if ((algoNames[i] == "pandoraCosmic" || algoNames[i] == "pandoraCosmicKalmanTrack" || algoNames[i] == "pandoraCosmicKHit" || algoNames[i] == "pmtrack" || algoNames[i] == "pandora" || algoNames[i] == "pandoraTrack") && trackPlotNames[j] == "ntracks"){
->>>>>>> ce1682fc
 
         trackPlotValues[j] = {50.0, 0, 100.0};
 
