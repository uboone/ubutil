#!/usr/bin/env python
#----------------------------------------------------------------------
#
# Name: experiment_utilities.py
#
# Purpose: A python module containing various experiment-specific
#          python utility functions.
#
# Created: 28-Oct-2013  H. Greenlee
#
#----------------------------------------------------------------------

import os, pycurl
from StringIO import StringIO

# Don't fail (on import) if samweb is not available.

try:
    import samweb_cli
except ImportError:
    pass

def get_dropbox(filename):

    # Get metadata.

    md = {}
    exp = 'uboone'
    if os.environ.has_key('SAM_EXPERIMENT'):
        exp = os.environ['SAM_EXPERIMENT']
    samweb = samweb_cli.SAMWebClient(experiment=exp)
    try:
        md = samweb.getMetadata(filenameorid=filename)
    except:
        pass

    # Extract the metadata fields that we need.
    
    file_type = ''
    group = ''
    data_tier = ''

    if md.has_key('file_type'):
        file_type = md['file_type']
    if md.has_key('group'):
        group = md['group']
    if md.has_key('data_tier'):
        data_tier = md['data_tier']

    if not file_type or not group or not data_tier:
        raise RuntimeError, 'Missing or invalid metadata for file %s.' % filename

    # Construct dropbox path.

    #path = '/uboone/data/uboonepro/dropbox/%s/%s/%s' % (file_type, group, data_tier)
    if os.environ.has_key('FTS_DROPBOX'):
        dropbox_root = os.environ['FTS_DROPBOX']
    else:
        dropbox_root = '/pnfs/uboone/scratch/uboonepro/dropbox'
    path = '%s/%s/%s/%s' % (dropbox_root, file_type, group, data_tier)
    return path

# Return fcl configuration for experiment-specific sam metadata.

def get_sam_metadata(project, stage):
    result = 'services.FileCatalogMetadataMicroBooNE: {\n'
    if type(stage.fclname) == type('') or type(stage.fclname) == type(u''):
        result = result + '  FCLName: "%s"\n' % os.path.basename(stage.fclname)
    else:
        result = result + '  FCLName: "'
        for fcl in stage.fclname:
            result = result + '%s/' % os.path.basename(fcl)
        result = result[:-1]
<<<<<<< HEAD
        result = result + '"\n'
=======
        result = result + '"\n' 
>>>>>>> 522c61c7
    result = result + '  FCLVersion: "%s"\n' % project.release_tag
    result = result + '  ProjectName: "%s"\n' % project.name
    result = result + '  ProjectStage: "%s"\n' % stage.name
    result = result + '  ProjectVersion: "%s"\n' % project.version
    result = result + '}\n'
    if project.release_tag > 'v04_03_03':
        result = result + 'services.TFileMetadataMicroBooNE: @local::microboone_tfile_metadata\n'
    else:
        result = result + 'services.TFileMetadataMicroBooNE: {\n'
        result = result + '  JSONFileName:          "ana_hist.root.json"\n'
        result = result + '  GenerateTFileMetadata: true\n'
        result = result + '  dataTier:              "root-tuple"\n'
        result = result + '  fileFormat:            "root"\n'
        result = result + '}\n'

    return result

# Function to return path to the setup_uboone.sh script

def get_setup_script_path():

    CVMFS_DIR="/cvmfs/uboone.opensciencegrid.org/products/"
    FERMIAPP_DIR="/grid/fermiapp/products/uboone/"
    UBUTIL_DIR=''
    if os.environ.has_key('UBUTIL_DIR'):
        UBUTIL_DIR=os.environ['UBUTIL_DIR'] + '/bin/'

    if os.path.isfile(FERMIAPP_DIR+"setup_uboone.sh"):
        setup_script = FERMIAPP_DIR+"setup_uboone.sh"
    elif os.path.isfile(CVMFS_DIR+"setup_uboone.sh"):
        setup_script = CVMFS_DIR+"setup_uboone.sh"
    elif UBUTIL_DIR != '' and os.path.isfile(UBUTIL_DIR+"setup_uboone.sh"):
        setup_script = UBUTIL_DIR+"setup_uboone.sh"
    else:
        raise RuntimeError, "Could not find setup script at "+FERMIAPP_DIR+" or "+CVMFS_DIR

    return setup_script

# Construct dimension string for project, stage.

def dimensions(project, stage, ana=False):

    data_tier = ''
    if ana:
        data_tier = stage.ana_data_tier
    else:
        data_tier = stage.data_tier
    dim = 'file_type %s' % project.file_type
    dim = dim + ' and data_tier %s' % data_tier
    dim = dim + ' and ub_project.name %s' % project.name
    dim = dim + ' and ub_project.stage %s' % stage.name
    dim = dim + ' and ub_project.version %s' % project.version
    if stage.pubs_output:
        first_subrun = True
        for subrun in stage.output_subruns:
            if first_subrun:
                dim = dim + ' and run_number %d.%d' % (stage.output_run, subrun)
                first_subrun = False

                # Kluge to pick up mc files with wrong run number.

                if stage.output_run > 1 and stage.output_run < 100:
                    dim = dim + ',1.%d' % subrun
            else:
                dim = dim + ',%d.%d' % (stage.output_run, subrun)
    elif project.run_number != 0:
        dim = dim + ' and run_number %d' % project.run_number
    dim = dim + ' and availability: anylocation'


    return dim


# Status check before submitting batch jobs.

def batch_status_check():

    # Check ifbeam database url.
    # Require server to return status code 200.
    # Output is ignored.

    url='http://ifb-data.fnal.gov:8100/ifbeam/data'
    buffer = StringIO()
    c = pycurl.Curl()
    c.setopt(c.URL, url)
    c.setopt(c.WRITEFUNCTION, buffer.write)
    c.perform()
    code = c.getinfo(c.RESPONSE_CODE)
    c.close()
    if code == 200:
        result = True
    else:
        print 'Got bad status from ifbeam database server.'
        result = False

    # Check calibration database url.
    # Require server to return status code 200 and output == 'OK'

    if result:

        url='http://dbdata0vm.fnal.gov:8186/uboonecon_prod/app/probe'
        buffer = StringIO()
        c = pycurl.Curl()
        c.setopt(c.URL, url)
        c.setopt(c.WRITEFUNCTION, buffer.write)
        c.perform()
        code = c.getinfo(c.RESPONSE_CODE)
        c.close()
        value = buffer.getvalue()
        if code != 200 or value != 'OK':
            print 'Got bad status from calibration database server.'
            result = False

    # Done.

    return result

class MetaDataKey:

   def __init__(self):
     self.expname = "ub"

   def metadataList(self):
     return [self.expname + elt for elt in ('ProjectName', 'ProjectStage', 'ProjectVersion')]


   def translateKey(self, key):
     prefix = key[:2]
     stem = key[2:]
     projNoun = stem.split("Project")
     return prefix + "_Project." + projNoun[1]<|MERGE_RESOLUTION|>--- conflicted
+++ resolved
@@ -71,11 +71,7 @@
         for fcl in stage.fclname:
             result = result + '%s/' % os.path.basename(fcl)
         result = result[:-1]
-<<<<<<< HEAD
         result = result + '"\n'
-=======
-        result = result + '"\n' 
->>>>>>> 522c61c7
     result = result + '  FCLVersion: "%s"\n' % project.release_tag
     result = result + '  ProjectName: "%s"\n' % project.name
     result = result + '  ProjectStage: "%s"\n' % stage.name
